from __future__ import annotations

import io
import json
import logging

from rdflib import Graph, URIRef
from rdflib.plugins.sparql.results.jsonresults import JSONResultSerializer

__license__ = """
Copyright TELICENT LTD

Licensed under the Apache License, Version 2.0 (the "License");
you may not use this file except in compliance with the License.
You may obtain a copy of the License at

    http://www.apache.org/licenses/LICENSE-2.0

Unless required by applicable law or agreed to in writing, software
distributed under the License is distributed on an "AS IS" BASIS,
WITHOUT WARRANTIES OR CONDITIONS OF ANY KIND, either express or implied.
See the License for the specific language governing permissions and
limitations under the License.
"""

logger = logging.getLogger()

IES_BASE = "http://ies.data.gov.uk/ontology/ies4#"


class Ontology:
<<<<<<< HEAD
    def __init__(self, filename: str | None = "./ies4.ttl", additional_classes: dict = None):
=======
    def __init__(self, filename: str | None = "./ies4-3.ttl"):
>>>>>>> 9286334d
        """
        IES Tools stores a copy of the IES ontology as an RDFlib graph.
        It also caches properties and classes into simple Python lists
        This section loads the ontology, then gets all the rdfs:Classes and makes a dictionary of them (self.classes)

        filename (str):
            The filename of the ontology to load. This should be a turtle file.

        additional_classes (dict):
                A dictionary of additional classes to add to the ontology. The key is the URI of the class,
                and the value is a list of superclasses of the class (i.e. a list of URIs)
        """
        self.graph = Graph()
        self.graph.parse(filename)
        self.ies_uri_stub = IES_BASE

        if additional_classes is not None:
            self.add_classes(additional_classes)
        else:
            self.__cache_classes()


    def __cache_classes(self):
        self.classes = set()
        self.properties = set()
        self.datatype_properties = set()
        self.object_properties = set()
        logger.info("caching IES ontology")
        # Now create some caches of IES and related stuff we can use to warn the user
        # if they stray off the straight and narrow
        self.classes = self.make_results_set_from_query(
            "SELECT ?c WHERE {?c a <http://www.w3.org/2000/01/rdf-schema#Class>}", "c")
        self.properties = self.make_results_set_from_query(
            "SELECT ?p WHERE {?p a <http://www.w3.org/1999/02/22-rdf-syntax-ns#Property>}", "p")
        self.datatype_properties = self.make_results_set_from_query(
            "SELECT ?p WHERE {?p a <http://www.w3.org/2002/07/owl#DatatypeProperty>}", "p")
        self.object_properties = self.make_results_set_from_query(
            "SELECT ?p WHERE {?p a <http://www.w3.org/2002/07/owl#ObjectProperty>}", "p")

        self.__person_subtypes = self.make_results_set_from_query(
            "SELECT ?p WHERE {?p <http://www.w3.org/2000/01/rdf-schema#subClassOf>* <" + self.ies_class(
                "Person") + ">}", "p")
        self.__organisation_subtypes = self.make_results_set_from_query(
            "SELECT ?p WHERE {?p <http://www.w3.org/2000/01/rdf-schema#subClassOf>* <" + self.ies_class(
                "Organisation") + ">}", "p")
        self.__event_subtypes = self.make_results_set_from_query(
            "SELECT ?e WHERE {?e <http://www.w3.org/2000/01/rdf-schema#subClassOf>* <" + self.ies_class(
                "Event") + ">}", "e")
        self.__communication_subtypes = self.make_results_set_from_query(
            "SELECT ?e WHERE {?e <http://www.w3.org/2000/01/rdf-schema#subClassOf>* <" + self.ies_class(
                "Communication") + ">}", "e")
        self.geopoint_subtypes = self.make_results_set_from_query(
            "SELECT ?e WHERE {?e <http://www.w3.org/2000/01/rdf-schema#subClassOf>* <" + self.ies_class(
                "GeoPoint") + ">}", "e")
        self.pic_subtypes = self.make_results_set_from_query(
            "SELECT ?e WHERE {?e <http://www.w3.org/2000/01/rdf-schema#subClassOf>* <" + self.ies_class(
                "PartyInCommunication") + ">}", "e")

        self.classes.add("http://www.w3.org/2000/01/rdf-schema#Class")
        self.classes.add("http://www.w3.org/2000/01/rdf-schema#Property")
        self.classes.add("http://www.w3.org/2002/07/owl#Class")
        self.object_properties.add("http://www.w3.org/1999/02/22-rdf-syntax-ns#type")
        self.datatype_properties.add("http://www.w3.org/2000/01/rdf-schema#label")
        self.datatype_properties.add("http://www.w3.org/2000/01/rdf-schema#comment")
        self.object_properties.add("http://www.w3.org/2000/01/rdf-schema#subClassOf")
        self.object_properties.add("http://www.w3.org/2000/01/rdf-schema#subPropertyOf")
        self.properties.update(self.datatype_properties)
        self.properties.update(self.object_properties)

        # Now some shortcuts
        self.__ahc = self.ies_property("allHaveCharacteristic")
        self.__ep = self.ies_class("EventParticipant")
        self.__event = self.ies_class("Event")
        self.__given_name = self.ies_class("GivenName")
        self.__gp = self.ies_class("GeoPoint")
        self.__hc = self.ies_property("hasCharacteristic")
        self.__hn = self.ies_property("hasName")
        self.__hv = self.ies_property("hasValue")
        self.__id = self.ies_class("Identifier")
        self.__iib = self.ies_property("isIdentifiedBy")
        self.__il = self.ies_property("inLocation")
        self.__ipi = self.ies_property("isParticipantIn")
        self.__ipo = self.ies_property("isParticipationOf")
        self.__iso = self.ies_property("isStateOf")
        self.__measure = self.ies_class("Measure")
        self.__measure_value = self.ies_class("MeasureValue")
        self.__mu = self.ies_property("measureUnit")
        self.__name = self.ies_class("Name")
        self.__person = self.ies_class("Person")
        self.__rv = self.ies_property("representationValue")
        self.__surname = self.ies_class("Surname")
        self.__tpi = "http://telicent.io/ontology/primaryImage"
        self.datatype_properties.add(self.__tpi)
        self.__tpn = "http://telicent.io/ontology/primaryName"
        self.datatype_properties.add(self.__tpn)

        self.__communication = self.ies_class("Communication")
        self.__pic = self.ies_class("PartyInCommunication")

        logger.info("IES ontology ready")

    # runs a query on the ontology and returns the results
    def __run_query(self, query: str):
        results = self.graph.query(query)
        with io.StringIO() as f:
            JSONResultSerializer(results).serialize(f)
            return json.loads(f.getvalue())

    def add_classes(self, additional_classes: dict):
        if additional_classes is not None:
            for cls, superclasses in additional_classes.items():
                if superclasses is not None and len(superclasses) > 0:
                    for superclass in superclasses:
                        self.graph.add((URIRef(cls),
                                       URIRef("http://www.w3.org/2000/01/rdf-schema#subClassOf"),
                                       URIRef(superclass)))
                else:
                    self.graph.add((cls, "http://www.w3.org/2000/01/rdf-schema#subClassOf", "http://www.w3.org/2000/01/rdf-schema#Class"))
        self.__cache_classes()

    # pulls out individual variable from each row returned from sparql query. This is a bit niche, I know.
    def make_results_set_from_query(self, query: str, sparql_var_name: str):
        result_object = self.__run_query(query)
        return_set = set()
        if "results" in result_object.keys() and "bindings" in result_object["results"].keys():
            for binding in result_object["results"]['bindings']:
                return_set.add(binding[sparql_var_name]['value'])
        return return_set

        # pulls out individual variable from each row returned from sparql query. It's a bit niche, I know.
    def make_results_dict_from_query(self, query: str, sparql_var_name: str):
        result_object = self.__run_query(query)
        return_dict = {}
        if "results" in result_object.keys() and "bindings" in result_object["results"].keys():
            for binding in result_object["results"]['bindings']:
                return_dict[binding[sparql_var_name]['value']] = {}
        return return_dict

    # Returns the full IES URI for a provided short name of an IES class
    def ies_class(self, short_name: str):
        short_name.replace("ies:", "")  # just in case someone used the prefix

        if self.ies_uri_stub + short_name not in self.classes:
            logger.warning(f"class {short_name} not in IES ontology")

        return f"{self.ies_uri_stub}{short_name}"

    # Returns the full IES URI for a provided short name of an IES property
    def ies_property(self, short_name: str):
        short_name.replace("ies:", "")  # just in case someone used the prefix

        if self.ies_uri_stub + short_name not in self.properties:
            logger.warning(f"property {short_name} not in IES ontology")

        return f"{self.ies_uri_stub}{short_name}"<|MERGE_RESOLUTION|>--- conflicted
+++ resolved
@@ -29,11 +29,8 @@
 
 
 class Ontology:
-<<<<<<< HEAD
     def __init__(self, filename: str | None = "./ies4.ttl", additional_classes: dict = None):
-=======
-    def __init__(self, filename: str | None = "./ies4-3.ttl"):
->>>>>>> 9286334d
+
         """
         IES Tools stores a copy of the IES ontology as an RDFlib graph.
         It also caches properties and classes into simple Python lists

from __future__ import annotations

import io
import json
import logging
import os
import pathlib
import uuid
import warnings
from typing import TypeVar

import iso4217parse
import phonenumbers
import pycountry
import requests
import validators
import validators.uri
from geohash_tools import encode
from pyshacl import validate as pyshacl_validate
from rdflib import XSD, Graph, Literal, Namespace, URIRef

from ies_tool.ies_ontology import IES_BASE, Ontology
from ies_tool.ies_plugin import IESPlugin
from ies_tool.utils import validate_datetime_string

__license__ = """
Copyright TELICENT LTD

Licensed under the Apache License, Version 2.0 (the "License");
you may not use this file except in compliance with the License.
You may obtain a copy of the License at

    http://www.apache.org/licenses/LICENSE-2.0

Unless required by applicable law or agreed to in writing, software
distributed under the License is distributed on an "AS IS" BASIS,
WITHOUT WARRANTIES OR CONDITIONS OF ANY KIND, either express or implied.
See the License for the specific language governing permissions and
limitations under the License.
"""

logger = logging.getLogger(__name__)

ADDITIONAL_CLASSES = {}

IES_TOOL = None

RdfsClassType = TypeVar('RdfsClassType', bound='RdfsClass')

RDFS = "http://www.w3.org/2000/01/rdf-schema#"
RDFS_RESOURCE = "http://www.w3.org/2000/01/rdf-schema#Resource"
RDF_TYPE = "http://www.w3.org/1999/02/22-rdf-syntax-ns#type"
RDFS_CLASS = "http://www.w3.org/2000/01/rdf-schema#Class"

TELICENT_PRIMARY_NAME = "http://telicent.io/ontology/primaryName"

THING = f"{IES_BASE}Thing"
ELEMENT = f"{IES_BASE}Element"
CLASS_OF_ELEMENT = f"{IES_BASE}ClassOfElement"
CLASS_OF_CLASS_OF_ELEMENT = f"{IES_BASE}ClassOfClassOfElement"
PARTICULAR_PERIOD = f"{IES_BASE}ParticularPeriod"
ACCOUNT = f"{IES_BASE}Account"
ACCOUNT_HOLDER = f"{IES_BASE}AccountHolder"
ACCOUNT_STATE = f"{IES_BASE}AccountState"
AMOUNT_OF_MONEY = f"{IES_BASE}AmountOfMoney"
ASSET = f"{IES_BASE}Asset"
ASSET_STATE = f"{IES_BASE}AssetState"
COMMUNICATIONS_ACCOUNT = f"{IES_BASE}CommunicationsAccount"
COMMUNICATIONS_ACCOUNT_STATE = f"{IES_BASE}CommunicationsAccountState"
HOLDS_ACCOUNT = f"{IES_BASE}holdsAccount"
PROVIDES_ACCOUNT = f"{IES_BASE}providesAccount"
STATE = f"{IES_BASE}State"
BOUNDING_STATE = f"{IES_BASE}BoundingState"
BIRTH_STATE = f"{IES_BASE}BirthState"
DEATH_STATE = f"{IES_BASE}DeathState"
UNIT_OF_MEASURE = f"{IES_BASE}UnitOfMeasure"
MEASURE_VALUE = f"{IES_BASE}MeasureValue"
MEASURE = f"{IES_BASE}Measure"
REPRESENTATION = f"{IES_BASE}Representation"
IDENTIFIER = f"{IES_BASE}Identifier"
NAME = f"{IES_BASE}Name"
NAMING_SCHEME = f"{IES_BASE}NamingScheme"
ENTITY = f"{IES_BASE}Entity"
DEVICE_STATE = f"{IES_BASE}DeviceState"
DEVICE = f"{IES_BASE}Device"
LOCATION = f"{IES_BASE}Location"
LOCATION_STATE = f"{IES_BASE}#LocationState"
COUNTRY = f"{IES_BASE}Country"
GEOPOINT = f"{IES_BASE}GeoPoint"
RESPONSIBLE_ACTOR = f"{IES_BASE}ResponsibleActor"
POST = f"{IES_BASE}Post"
PERSON = f"{IES_BASE}Person"
ORGANISATION = f"{IES_BASE}Organisation"
ORGANISATION_NAME = f"{IES_BASE}OrganisationName"
EVENT = f"{IES_BASE}Event"
EVENT_PARTICIPANT = f"{IES_BASE}EventParticipant"
COMMUNICATION = f"{IES_BASE}Communication"
PARTY_IN_COMMUNICATION = f"{IES_BASE}PartyInCommunication"
WORK_OF_DOCUMENTATION = f"{IES_BASE}WorkOfDocumentation"

DEFAULT_PREFIXES = {
    "xsd:": "http://www.w3.org/2001/XMLSchema#",
    "dc:": "http://purl.org/dc/elements/1.1/",
    "rdf:": "http://www.w3.org/1999/02/22-rdf-syntax-ns#",
    "rdfs:": "http://www.w3.org/2000/01/rdf-schema#",
    "owl:": "http://www.w3.org/2002/07/owl#",
    "iso8601:": "http://iso.org/iso8601#",
    "iso3166c:": "http://iso.org/iso3166/country#",
    "iso4217:": "http://iso.org/iso4217#",
    "tont:": "http://telicent.io/ontology/",
    "e164:": "https://www.itu.int/e164#",
    "IMSI:": "https://www.itu.int/e212#",
    "rfc5322:": "https://ietf.org/rfc5322#",
    "ieee802:": "https://www.ieee802.org#",
    "ies:": IES_BASE
}


class IESTool:
    """
    IESTool is a Python library for working with the UK Government Information Exchange Standard. This is the main class
    you need to initialise to start creating IES RDF data. The IESTool class acts as a factory for classes, and holds
    the created RDF instances.

    Once created, and IESTool object can be used over and over again for creating new IES files. Simply clear_graph()
    between file creation runs rather than initiating a new IESTool object (which carries some overhead and delay)

    Instances of the IESTool class hold an in-memory copy of the IES ontology in a
    [rdflib](https://github.com/RDFLib/rdflib) graph which can be accessed through self.ontology.graph

    IESTool can work with in-memory data (e.g. with rdflib) or can connect to a SPARQL compliant triplestore and
    manipulate data in that dataset.
    """

    def __init__(
            self, default_data_namespace: str = "http://example.com/rdf/testdata#", mode: str = "rdflib",
            plug_in: IESPlugin | None = None, validate: bool = False, server_host: str = "http://localhost:3030/",
            server_dataset: str = "ds", default_security_label: str | None = None, additional_classes: dict = None
    ):
        """

        Args:
            default_data_namespace (str): The default URI path used for generating node URIs
            mode (str):
                The mode that the tool should run in. Should be one of:
                    - rdflib (default) - slow, but includes a lot of RDF checking. Ideal for dev and testing
                    - sparql_server - connects to a remote triplestore. Use with care !
                    - plugin - you can develop your own storage engine and plug it in
            plug_in (IESPlugin):
                if the mode param is "plugin", IES Tool will expect you to provide a compliant storage plug_in
                (see example class in ies_plugin.py)
            validate (bool):
                if in rdflib mode and if validate is true, IES Tool will check the data you create against the IES
                SHACL patterns
            server_host (str):
                For use in sparql_server mode, the host URI of the triplestore
            server_dataset (str):
                For use in sparql_server mode, the name of the triplestore dataset you want to work on
            default_security_label (str):
                For use in sparql_server mode, the default ABAC security label to apply to data being created
            additional_classes (dict):
                A dictionary of additional classes to add to the ontology. The key is the URI of the class,
                and the value is a list of superclasses of the class (i.e. a list of URIs)
        """

        # Instances dict is used as a local cache for all instances created. It's a bit wasteful, but it does
        # allow quick access to IES Tool instances
        self.instances: dict = {}

        # Initiate the storage plugins dictionary
        self.plug_in: IESPlugin | None = None

        # Lookup for XSD datatypes
        self.xsdDatatypes = [
            "string",  # Character strings (but not all Unicode character strings)
            "boolean",  # true / false
            "decimal",  # Arbitrary-precision decimal numbers
            "integer",  # Arbitrary-size integer numbers
            "double",  # 64-bit floating point numbers incl. ±Inf, ±0, NaN
            "float",  # 32-bit floating point numbers incl. ±Inf, ±0, NaN
            "date",  # Dates (yyyy-mm-dd) with or without timezone
            "time",  # Times (hh:mm:ss.sss…) with or without timezone
            "dateTime",  # Date and time with or without timezone
            "dateTimeStamp",  # Date and time with required timezone
            "gYear",  # Gregorian calendar year
            "gMonth",  # Gregorian calendar month
            "gDay",  # Gregorian calendar day of the month
            "gYearMonth",  # Gregorian calendar year and month
            "gMonthDay",  # Gregorian calendar month and day
            "duration",  # Duration of time
            "yearMonthDuration",  # Duration of time (months and years only)
            "dayTimeDuration",  # Duration of time (days, hours, minutes, seconds only)
            "byte",  # -128…+127 (8 bit)
            "short",  # -32768…+32767 (16 bit)
            "int",  # -2147483648…+2147483647 (32 bit)
            "long",  # -9223372036854775808…+9223372036854775807 (64 bit)
            "unsignedByte",  # 0…255 (8 bit)
            "unsignedShort",  # 0…65535 (16 bit)
            "unsignedInt",  # 0…4294967295 (32 bit)
            "unsignedLong",  # 0…18446744073709551615 (64 bit)
            "positiveInteger",  # Integer numbers >0
            "nonNegativeInteger",  # Integer numbers ≥0
            "negativeInteger",  # Integer numbers <0
            "nonPositiveInteger",  # Integer numbers ≤0
            "hexBinary",  # Hex-encoded binary data
            "base64Binary",  # Base64-encoded binary data
            "anyURI",  # Absolute or relative URIs and IRIs
            "language",  # Language tags per [BCP47]
            "normalizedString",  # Whitespace-normalized strings
            "token",  # Tokenized strings
            "NMTOKEN",  # XML NMTOKENs
            "Name",  # XML Names
            "NCName"
        ]

        # Property initialisations

        self.session_instance_count = None
        self.session_uuid_str = None
        self.session_uuid = None
        self.current_dir = pathlib.Path(__file__).parent.resolve()

        local_folder = os.path.dirname(os.path.realpath(__file__))
<<<<<<< HEAD
        ont_file = os.path.join(local_folder, "ies4.ttl")
        self.ontology = Ontology(ont_file,additional_classes=additional_classes)
=======
        ont_file = os.path.join(local_folder, "ies4-3.ttl")
        self.ontology = Ontology(ont_file)
>>>>>>> 9286334d

        self.__mode = mode
        if mode not in ["rdflib", "sparql_server"]:
            self._register_plugin(mode, plug_in)

        if self.__mode == "plugin":
            logger.info("Using a user-defined storage plugin")
            if validate:
                logger.warning("IES Tool cannot validate unless in 'rdflib' mode")
                self.__validate = False
        elif mode == "rdflib" and validate:
            if not validate:
                logger.warning('Enabling validation for rdflib mode')
            self.__validate = True
            self._init_shacl(os.path.join(self.current_dir, "ies4_r4_3_0.shacl"))
            logger.info("IES Tool set to validate all messages. This might get a bit slow")
        elif mode == "sparql_server":
            self.server_host = server_host
            self.server_dataset = server_dataset
            self.default_security_label = default_security_label or ""
            try:
                query = "SELECT * WHERE { ?s ?p ?o } LIMIT 2"
                get_uri = self.server_host + self.server_dataset + "/query?query=" + query
                requests.get(get_uri)
            except ConnectionError as e:
                raise RuntimeError(f"Could not connect to SPARQL endpoint at {self.server_host}") from e

        logger.debug("initialising data graph")

        # Note that both plugin and rdflib datasets are initialised to enable quick changeover
        self.graph = Graph()

        self.prefixes: dict[str, str] = {}
        self.default_data_namespace = default_data_namespace

        # Establish a set of useful prefixes
        for k, v in DEFAULT_PREFIXES.items():
            self.add_prefix(k, v)

        if self.__mode != "sparql_server":
            self.clear_graph()

        self.ies_namespace = IES_BASE
        self.iso8601_namespace = "http://iso.org/iso8601#"
        self.rdf_type = f"{self.prefixes['rdf:']}type"
        self.rdfs_resource = f"{self.prefixes['rdfs:']}Resource"
        self.rdfs_comment = f"{self.prefixes['rdfs:']}comment"
        self.rdfs_label = f"{self.prefixes['rdfs:']}label"

        self.__validate = False

        # Create a layered dictionary of base classes, along with their corresponding IES subclasses.
        # This enables look up of most appropriate base class when call instantiate
        # This may be better if it was in the ies_ontology library, but they don't have access to
        # the class definitions and didn't want to create a circular dependency...again
        self.base_classes = self._all_python_subclasses({}, RdfsResource, 0)

    def add_classes(self, additional_classes: dict):
        """
        Args:
            additional_classes (dict):
                A dictionary of additional classes to add to the ontology. The key is the URI of the class,
                and the value is a list of superclasses of the class (i.e. a list of URIs)
        """
        self.ontology.add_classes(additional_classes)
        self.base_classes = self._all_python_subclasses({}, RdfsResource, 0)

    @property
    def default_data_namespace(self):
        return self.prefixes[":"]

    @default_data_namespace.setter
    def default_data_namespace(self, value):
        self.add_prefix(":", value)

    def add_prefix(self, prefix: str, uri: str):
        """
        Adds an RDF prefix to the internal list of namespace prefixes. If using rdflib for the in-memory graph,
        it will also register the namespace there.

        Note that if the prefix is an empty string or ':' it will set the default_data_namespace for the
        IESTool instance.

        Args:
            prefix (str): The prefix to add
            uri (str): The corresponding namespace URI
        """

        if ":" not in prefix:
            prefix = prefix + ":"

        self.prefixes[prefix] = uri
        if self.__mode == "rdflib":
            ns = Namespace(uri)
            self.graph.bind(prefix.replace(":", ""), ns)

    def _mint_dependent_uri(self, parent_uri: str, postfix: str) -> str:
        new_uri = f'{parent_uri}_{postfix}_001'
        counter = 1
        while new_uri in self.instances:
            counter += 1
            new_uri = f'{parent_uri}_{postfix}_{counter:03d}'
        return new_uri

    def format_prefixes(self) -> str:
        """
        Returns the prefixes held in IESTool, formatted for use in SPARQL queries

        Returns:
            str: The formatted prefixes
        """

        prefix_str = ''
        for prefix in self.prefixes:
            prefix_str = f"{prefix_str}PREFIX {prefix} <{self.prefixes[prefix]}> "
        return prefix_str

    def _all_python_subclasses(self, hierarchy: dict, cls: Unique, level: int) -> dict:
        """_summary_
        This function recursively builds a dictionary of all the ontology subclasses (URIs) of a each Python class
        Args:
            hierarchy (dict): An existing hierarchy dictionary if one exists
            cls (Unique): the Python class to check subclasses of
            level (int): starting at 0 for RDFS:Class, this integer key is used to stratify the hierarchy

        Returns:
            dict: a dictionary of all subclasses (and their subclasses) stratified by a level number
                (an integer key of the dictionary)
        """

        if hierarchy is None:
            hierarchy = {}

        #levels are used because this function is called recursively and we want to stratify the dictionary of
        # subclasses by level
        if level not in hierarchy:
            hierarchy[level] = {}
        uri = ''
        #first check to see if this is an RDFS class instead of an IES one, then a quick text fix to get the URI
        if "Rdfs" in cls.__name__:
            uri = cls.__name__.replace("Rdfs", RDFS)
        else:
            uri = IES_BASE + cls.__name__
        #get the RDFS subclasses of this class
        ies_subs = self.ontology.make_results_set_from_query(
            "SELECT ?p WHERE {?p <http://www.w3.org/2000/01/rdf-schema#subClassOf>* <" + uri + ">}", "p")
        hierarchy[level][uri] = {'python_class': cls, 'ies_subclasses': list(ies_subs)}
        subclasses = cls.__subclasses__()
        if len(subclasses) > 0:
            for sub in subclasses:
                self._all_python_subclasses(hierarchy, sub, level + 1)
        return hierarchy


    def _determine_base_class(self, classes):
        """ Given a list of IES or RDFS classes, this function will attempt to return the most appropriate Python base
        class (and its level identifier)

        Args:
            classes (list): A list of IES or RDFS classes (plain text URIs)

        Retuns:
            tuple: A tuple of the Python base class and its level number in the subclass hierarchy
        """
        keys = reversed(self.base_classes.keys())
        for level_number in keys:
            level = self.base_classes[level_number]
            for bc in level:
                base_class = level[bc]
                for cls in classes:
                    if cls in base_class['ies_subclasses']:
                        return base_class["python_class"], level_number

        return RdfsResource, 0 #if we can't find a match, return the top level class

    def _get_instance(self, uri: str) -> RdfsResource | None:
        """
        Gets an instance (by its URI) that has already been created in this session. Note if you are connected to a
        remote SPARQL server or have loaded data into in-memory graph, pre-existing instances will not have been
        cached by the IESTool.

        Args:
            uri (str): The URI

        Returns:
            RdfsResource: The instance
        """

        if uri in self.instances:
            return self.instances[uri]
        else:
            return None

    def _register_plugin(self, plugin_name: str, plugin: IESPlugin):
        """
        Registers a plugin after initialisation.

        Args:
            plugin_name (str): The plugin to register
            plugin (IESPlugin): The plugin
        """

        if plugin is None:
            raise RuntimeError("No plugin provided")
        elif plugin_name == "rdflib":
            raise RuntimeError("'rdflib' is a reserved name")
        elif plugin_name == "sparql_server":
            raise RuntimeError("'sparql_server' is a reserved name")
        else:
            self.plug_in = plugin
            self.plug_in.set_classes(self.ontology.classes)
            self.plug_in.set_properties(self.ontology.properties)

    def _init_shacl(self, shacl_filename: str):
        """Loads SHACL shapes for validation

        Args:
            shacl_filename (str): the shacl file to use
        """
        logger.info("parsing SHACL rules")
        self.shacl = Graph()
        self.shacl.parse(shacl_filename)
        logger.info("SHACL ready")

    def clear_graph(self) -> uuid.UUID:
        """
        Clears the graph currently in use. This is the quickest way to run repeated IES data runs - far quicker
        than constantly initiating new IESTool objects

        Returns:
            uuid.UUID: The session uuid.
        """

        if self.__mode == "plugin":
            self.plug_in.clear_triples()
        elif self.__mode == "sparql_server":
            self.run_sparql_update("DELETE {?s ?p ?o .} WHERE {?s ?p ?o .}")
        else:
            if self.graph is not None:
                del self.graph
            self.graph = Graph()
            for prefix in self.prefixes:
                self.graph.bind(prefix.replace(":", ""), self.prefixes[prefix])
        self.session_uuid = uuid.uuid4()
        self.session_uuid_str = self.session_uuid.hex
        self.session_instance_count = 0
        self.instances = {}
        return self.session_uuid

    def run_sparql_update(self, query: str, security_label: str | None = None):
        """
        Executes a SPARQL update on a remote sparql server or rdflib - DOES NOT WORK ON plugins (yet)

        Args:
            query (str): The SPARQL query
            security_label (str): Security labels to apply to the data being created (this only applies
            if using Telicent CORE)
        """

        if self.__mode == "sparql_server":
            if security_label is None:
                security_label = self.default_security_label
            post_uri = f"{self.server_host}{self.server_dataset}/update"
            headers = {
                'Accept': '*/*',
                'Security-Label': security_label,
                'Content-Type': 'application/sparql-update'
            }
            requests.post(post_uri, headers=headers, data=f"{self.format_prefixes()}{query}")
        elif self.__mode == "rdflib":
            self.graph.update(f"{self.format_prefixes()}{query}")
        else:
            raise RuntimeError(
                f"Cannot issue SPARQL Update unless using rdflib or remote sparql. You are using {self.__mode}"
            )

    def make_results_list_from_query(self, query: str, sparql_var_name: str) -> list:
        """
        Pulls out individual variable from each row returned from sparql query. It's a bit niche, I know.

        Args:
            query (str): The query
            sparql_var_name (str): The SPARQL var name
        """

        result_object = self.run_sparql_query(query)
        return_set = set()
        if "results" in result_object.keys() and "bindings" in result_object["results"].keys():
            for binding in result_object["results"]['bindings']:
                return_set.add(binding[sparql_var_name]['value'])
        return list(return_set)

    def run_sparql_query(self, query: str) -> dict:
        """
        Runs a SPARQL query on the data - DOES NOT WORK ON plugins (yet)

        Args:
            query (str): The query to run
        """

        if self.__mode == "sparql_server":
            get_uri = f"{self.server_host}{self.server_dataset}/query"
            response = requests.get(get_uri, params={'query': f"{self.format_prefixes()}{query}"})
            return response.json()
        elif self.__mode == "rdflib":
            self.graph.query(f"{self.format_prefixes()}{query}")
            with io.StringIO() as f:
                return json.loads(f.getvalue())
        else:

            raise RuntimeError(
                f"Cannot issue SPARQL Query unless using rdflib or remote sparql. You are using {self.__mode}"

            )

    @staticmethod
    def _str(_input: str | Graph) -> str | Graph:
        """
        Designed to catch iffy datatypes being passed in (e.g. legacy rdflib types)

        Args:
            _input (str | Graph):
        """
        if isinstance(_input, str):
            return _input
        elif isinstance(_input, RdfsResource):
            return _input.uri
        elif isinstance(_input, float) or isinstance(_input, int):
            return str(_input)
        else:
            try:
                output = _input.toPython()
                warnings.warn(
                    f"Triple component {output} is not a string, use of rdflib types is deprecated, please use strings",
                    DeprecationWarning,
                    stacklevel=2
                )
                return output
            except Exception as e:
                raise RuntimeError(f"Cannot create a triple where one place is of type {str(_input)}") from e

    @staticmethod
    def _prep_object(obj: str, is_literal: bool, literal_type: str) -> str:
        """
        Checks the type of object place in an RDF triple and formats it for use in a SPARQL query

        Args:
            obj (str) - the RDF object (third position in an RDF triple)
            is_literal (bool) - set to true if passing a literal object
            literal_type (str) - an XML schema datatype

        Returns:
            str: _description_
        """

        if is_literal:
            o = f'"{obj}"'
            if literal_type:
                o = f'{o}^^{literal_type}'
        else:
            o = f'<{obj}>'
        return o

    def _prep_spo(self, subject: str, predicate: str, obj: str, is_literal: bool = True,
                  literal_type: str | None = None) -> str:
        """
        Formats an RDF triple, so it can be used in a SPARQL query or update

        Args:
            subject - the first position of the triple
            predicate - the second position of the triple
            obj - the third position of the triple
            is_literal - set to true if the third position is a literal
            literal_type - if the third position is a literal, set its XML datatype
        """
        return f"<{subject}> <{predicate}> {self._prep_object(obj, is_literal, literal_type)}"

    def switch_mode(self, mode: str):
        """
        Switches between rdflib and plugin modes - note this also clears the graph.

        Args:
            mode (str): The mode to switch to
        """
        if mode not in ["rdflib", "plugin"]:
            raise RuntimeError("Unknown mode: {mode}")
        else:
            self.__mode = mode
            self.clear_graph()

    def get_rdf(self, rdf_format: str = "nt", clear: bool = False) -> dict:
        """
        Returns the RDF in the format requested embedded in a dictionary.
        Note this only applies if in rdflib mode, or if the storage plugin supports data export

        Args:
            rdf_format (str): The requested rdf format (default is "nt" for n-triples)
            clear (bool): Whether to clear the graph after export of the data
        :return:
        """

        ret_dict: dict[str, str | list] = {
            "session_uuid": self.session_uuid,
            "triples": "",
            "validation_errors": "",
            "warnings": [],
        }
        if self.__mode == "sparql_server":
            logger.warning("Export RDF not supported in sparql server mode")
        elif self.__mode == "plugin":
            if rdf_format not in self.plug_in.supported_rdf_serialisations:
                logger.warning(
                    f"Current plugin only supports {str(self.plug_in.supported_rdf_serialisations)}"
                    f" - you tried to export as {rdf_format}"
                )
            ret_dict["triples"] = self.plug_in.get_rdf()
            ret_dict["warnings"].extend(self.plug_in.get_warnings())
            if clear:
                self.clear_graph()
        else:
            if self.__validate:
                r = pyshacl_validate(
                    self.graph,
                    shacl_graph=self.shacl,
                    ont_graph=self.ontology.graph,
                    inference='rdfs',
                    abort_on_first=True,
                    allow_infos=False,
                    allow_warnings=False,
                    meta_shacl=False,
                    advanced=False,
                    js=False,
                    debug=False
                )
                conforms, results_graph, results_text = r
                if not conforms:
                    ret_dict["validation_errors"] = results_text
            ret_dict["triples"] = self.graph.serialize(format=rdf_format)
            if clear:
                self.clear_graph()
        return ret_dict

    def save_rdf(self, filename, rdf_format: str = "nt", clear: bool = False):
        """
        Saves the data in the chosen RDF forma

        Args:
            filename (str): The full file name to write out to
            rdf_format (str): The format of the saved RDF (default is "nt" for n-triples)
            clear (bool): Whether to clear the graph after saving
        """

        with open(filename, "w") as text_file:
            ret_dict = self.get_rdf(rdf_format=rdf_format, clear=clear)
            text_file.write(ret_dict["triples"])
            logger.info(f"File written: {filename}")

    def in_graph(
            self, subject: str, predicate: str, obj: str, is_literal: bool = False, literal_type: str = "string"
    ) -> bool:
        """
        Checks to see if we already have a triple in the current graph

        Args:
            subject (str): The subject (first position) of the triple to check
            predicate (str): The predicate (second position))
            obj (str): The object (third position)
            is_literal (bool): Whether to the object of the triple is a literal
            literal_type (str): If the object is a literal, what datatype to look for

        Returns:
            bool: Whether the triple is in the graph of not
        """

        if self.__mode == "plugin":
            return self.plug_in.in_graph(subject, predicate, obj, is_literal=is_literal)
        elif self.__mode == "sparql_server":
            f'ASK {{ <> <>  {self._prep_object(obj, is_literal, literal_type)}}}'
        else:
            if is_literal:
                return (URIRef(subject), URIRef(predicate), Literal(obj)) in self.graph
            else:
                return (URIRef(subject), URIRef(predicate), Literal(obj)) in self.graph

    def generate_data_uri(self, context: str | None = None) -> str:
        """
        Creates a random (UUID) appended to the default data namespace in use

        Args:
            context (str): an additional string to insert into the URI to provide human-readable context
        """
        if context is None:
            context = ""
        uri = f'{self.default_data_namespace}{self.session_uuid_str}{context}_{self.session_instance_count:06d}'
        self.session_instance_count = self.session_instance_count + 1
        return uri

    def delete_triple(self, subject: str, predicate: str, obj: str, is_literal: bool = False) -> bool:
        """
        Removes a triple from a graph when provided with subject, predicate and object as strings
        If removing a literal triple, set the is_literal to True
        This function expects strings, but will also try to fix things if you provide a URIRef of Literal.
        Please provide strings though. Thanks.

        Args:
            subject (str): The subject (first position) of the triple to be removed
            predicate (str): The predicate (second position) of the triple to be removed
            obj (str): The object (third position) of the triple to be removed
            is_literal (bool): Whether the object is a literal

        Returns:
            bool: Returns true if the update has executed. This does not guarantee the data was deleted though.
        """

        if self.__mode == "plugin" and not self.plug_in.deletion_supported:
            logger.warning("Triple deletion not currently supported in plugin")
        else:
            update = f'DELETE DATA {{{self._prep_spo(subject, predicate, obj, is_literal)}}}'
            self.run_sparql_update(update)
        return True

    def add_to_graph(self, subject: str, predicate: str, obj: str, is_literal: bool = False,
                     literal_type: str = "string", security_label: str | None = None) -> bool:
        """DEPRECATED - use add_triple()

        Args:
            subject (str): _description_
            predicate (str): _description_
            obj (str): _description_
            is_literal (bool, optional): _description_. Defaults to False.
            literal_type (str, optional): _description_. Defaults to "string".
            security_label (str, optional): _description_. Defaults to "".

        Returns:
            bool: _description_
        """
        warnings.warn("add_to_graph() is deprecated - please use add_triple()",
                      DeprecationWarning, stacklevel=2)
        return self.add_triple(subject=subject, predicate=predicate, obj=obj, is_literal=is_literal,
                               literal_type=literal_type, security_label=security_label)

    def add_triple(self, subject: str, predicate: str, obj: str, is_literal: bool = False,
                   literal_type: str = "string", security_label: str | None = None) -> bool:
        """
        Adds a triple to a graph when provided with subject, predicate and object as strings
        If setting a literal triple, set the is_literal to True
        This function expects strings, but will also try to fix things if you provide a rdflib URIRef of Literal.
        Please provide strings though. Thanks.

        Args:
            subject (str): The subject of the triple to add
            predicate (str): The predicate of the triple to add
            obj (str): The object of the triple to add
            is_literal (bool): Whether to check a literal or not
            literal_type (str): The type of literal
            security_label (str): Security label to apply

        Returns:
            bool: If the update ran. SPARQL endpoints do not confirm addition though, so check dataset after use
        """

        if security_label is None:
            security_label = ""

        if self.__mode == "plugin":
            self.plug_in.add_triple(
                subject=subject, predicate=predicate, obj=obj, is_literal=is_literal, literal_type=literal_type
            )
            return True
        elif self.__mode == "sparql_server":
            triple = self._prep_spo(subject, predicate, obj, is_literal, literal_type)
            query = f'INSERT DATA {{{triple}}}'
            self.run_sparql_update(query=query, security_label=security_label)
        elif not self.in_graph(
                subject=subject, predicate=predicate, obj=obj, is_literal=is_literal, literal_type=literal_type
        ):
            # See is someone has passed a rdflib type and fix it
            subject = self._str(subject)
            predicate = self._str(predicate)
            obj = self._str(obj)

            # Send out a warning if a non-IES predicate is used
            if is_literal:
                if predicate not in self.ontology.datatype_properties:
                    logger.warning(f"non-IES datatype property used: {predicate}")
            else:
                if predicate not in self.ontology.object_properties:
                    logger.warning(f"non-IES object property used: {predicate}")

            if is_literal:
                try:
                    lt = getattr(XSD, literal_type)
                except AttributeError:
                    lt = XSD.string
                obj = Literal(obj, datatype=lt)
            else:
                obj = URIRef(obj)
            self.graph.add((URIRef(subject), URIRef(predicate), obj))

    def add_literal_property(self, subject: str, predicate: str, obj: str, literal_type: str = "string") -> bool:
        """
        Adds a triple where the object is a literal

        Args:
            subject (str): The subject of the triple to add
            predicate (str): The predicate of the triple to add
            obj (str): The object of the triple to add
            literal_type: the XML datatype to use (default is "string")
        """
        return self.add_triple(subject, predicate, obj, is_literal=True, literal_type=literal_type)

    def instantiate(self, classes: list | None = None, uri: str = None, instance_uri_context: str | None = None,
                    base_class: RdfsResource | None = None) -> RdfsResource:
        """
        Instantiates a list of classes

        Args:
            classes (list | None): The classes to instantiate (a single instance, of multiple classes).
            uri (str): The URI of the instance (if not set, one will be generated)
            instance_uri_context (str): an additional string to insert into the URI to provide human-readable
            context if no URI is provided
            base_class (RdfsResource): The base Python class to use (default is RdfsResource)
        """

        if instance_uri_context is None:
            instance_uri_context = ""

        if not classes:
            classes = [RDFS_RESOURCE]

        if not isinstance(classes, list):
            raise RuntimeError(
                "instaniate() expects a list of classes - if you want to instantiate just one class,"
                " make a singleton list"
            )
        if base_class is None:
            base_class, level = self._determine_base_class(classes)

        if uri is None:
            # Make an uri based on the data stub...
            uri = self.generate_data_uri(instance_uri_context)

        cls_str: str = ""
        classes.sort()

        # If we have more than one class, we make a new class name by concatenating the class names
        for cls in classes:
            cls_name = cls.replace(self.ies_namespace, "")
            cls_str = f"{cls_str}{cls_name}"

        return base_class(uri=uri, tool=self, classes=classes)

    def create_event(self, uri: str | None = None, classes: list | None = None,
                     event_start: str | None = None, event_end: str | None = None,
                     ) -> Event:
        """
        DEPRECATED - use Event() to instantiate an IES Event.

        Args:
            uri (str): The URI for the event
            classes (list): a list of IES classes that it will be a member of
            event_start (str): The start of the event as an ISO8601 string (no spaces - use a T)
            event_end (str): The end of the event as an ISO8601 string (no spaces - use a T)

        Returns:
            Event: The created Event wrapped as an IES Event class
        """
        warnings.warn("IESTool.create_event is deprecated - please initiate Event Python class directly",
                      DeprecationWarning, stacklevel=2)
        if classes is None:
            classes = [EVENT]

        return Event(tool=self, start=event_start, end=event_end, uri=uri, classes=classes)

    def create_person(self, uri: str | None = None, classes: list | None = None,
                      given_name: str | None = None, surname: str | None = None, dob: str | None = None,
                      pob: Location | None = None, dod: str | None = None, pod: Location | None = None) -> Person:
        """
        DEPRECATED - use Person() to instantiate an IES Person

        Args:
            given_name (str): first name of the person
            surname (str): surname of the person
            dob (str): date of birth of the person (ISO8601 string, no spaces, use T)
            pob (Location): place of birth of the person a Python Location object
            classes (list): the IES types to instantiate  - default is Person - shouldn't need to change this
            uri (str): the URI of the Person instance - if unset, one will be created.
            dod (str): date of death of the person (ISO8601 string, no spaces, use T)
            pod (Location): place of death of the person a Python Location object

        Returns:
            Person: a Python Person object that wraps the IES Person data
        """

        warnings.warn("IESTool.create_person is deprecated - please initiate Person Python class directly",
                      DeprecationWarning, stacklevel=2)

        if classes is None:
            classes = [PERSON]

        person = Person(
            tool=self, surname=surname, given_name=given_name, start=dob, place_of_birth=pob,
            uri=uri, end=dod, place_of_death=pod, classes=classes
        )

        return person

    def create_measure(self, uri: str | None = None, classes: list | None = None,
                       value: str | None = None, uom: UnitOfMeasure | None = None) -> Measure:
        """
        DEPRECATED - Use Measure() to instantiate a measure.

        Args:
            uri (str): the URI of the Measure instance
            classes (list):the IES types to instantiate  - default is Measure
            value (Str): the value of the measure
            uom (UnitOfMeasure): the unit of measure

        Returns:
            Measure - the instance created wrapped as a Python object
        """
        warnings.warn("IESTool.create_measure is deprecated - please initiate Measure Python class directly",
                      DeprecationWarning, stacklevel=2)

        if classes is None:
            classes = [MEASURE]

        return Measure(tool=self, value=value, uom=uom, uri=uri, classes=classes)

    def create_communication(self, uri: str | None = None, classes: list | None = None,
                             starts_in: str | None = None, ends_in: str | None = None,
                             message_content: str | None = None) -> Communication:
        """
        DEPRECATED - Use Communication() to Instantiate an IES Communication class

        Args:
            uri (str): the URI of the Communication instance
            classes (list): the IES types to instantiate  - default is Communication
            starts_in (str): An ISO8601 string (no spaces, use "T" and Zulu only) representing when the
            communication began
            ends_in (str): An ISO8601 string (no spaces, use "T" and Zulu only) representing when the
            communication began
            message_content (str): Optional string showing the content of the communication

        Returns:
            Communication - instance wrapped as a Python Communication object
        """
        logger.warning("IESTool.create_communication deprecated - please initiate Communication Python class directly")

        if classes is None:
            classes = [COMMUNICATION]

        communication = Communication(tool=self, uri=uri, classes=classes, start=starts_in, end=ends_in,
                                      message_content=message_content)
        return communication

    def create_geopoint(
            self, uri: str | None = None, classes: list | None = None,
            lat: float | None = None, lon: float | None = None, precision: int | None = 6, literal_type: str = "decimal"
    ) -> GeoPoint:
        """
        DEPRECATED - use GeoPoint() to create an instance of the IES GeoPoint class.

        Args:
            uri (str): the URI of the GeoPoint instance
            classes (list): the IES types to instantiate  - default is GeoPoint
            lat (float): the latitude of the geopoint
            lon (float): the longitude of the geopoint
            precision (int): the precision of the lat lon in decimal places and hence also the produced geohash

        Returns:
            GeoPoint - instance wrapped as a Python GeoPoint object
        """
        warnings.warn("IESTool.create_geopoint is deprecated - please initiate GeoPoint Python class directly",
                      DeprecationWarning,
                      stacklevel=2)

        if classes is None:
            classes = [GEOPOINT]

        for _class in classes:
            if _class not in self.ontology.geopoint_subtypes:
                logger.warning(f"{_class} is not a subtype of ies:GeoPoint")
        return GeoPoint(
            tool=self, uri=uri, lat=lat, lon=lon, precision=precision, classes=classes, literal_type=literal_type
        )

    def create_organisation(self, uri: str | None = None, classes: list | None = None,
                            name: str | None = None) -> Organisation:
        """
        DEPRECATED - use Organisation() to create an instance of the IES Organisation class.

        Args:
            uri (str): the URI of the Organisation instance
            classes (list): the IES types to instantiate  - default is Organisation
            name (str): The name of the Organisation

        Returns:
            Organisation:
        """
        warnings.warn("IESTool.create_organisation is deprecated - please initiate Organisation Python class directly",
                      DeprecationWarning, stacklevel=2)

        if classes is None:
            classes = [ORGANISATION]
        return Organisation(
            tool=self, name=name, uri=uri, classes=classes
        )


class Unique(type):
    """Metaclass used to manage housekeeping around base class instantiation

    Args:
        type (_type_):
    """

    def __call__(cls, *args, **kwargs):
        if "tool" not in kwargs:
            tool = IES_TOOL
        else:
            tool = kwargs["tool"]
        # Annoyingly, classes doesn't seem to reach this, despite being set as default parameters.
        # classes = kwargs["classes"]
        cache = tool.instances

        if "uri" not in kwargs:
            uri = tool.generate_data_uri()
        else:
            uri = kwargs["uri"]
            if not uri:
                uri = tool.generate_data_uri()
        if not validators.url(uri):
            logger.error(f"Invalid URI: {uri}")
        if uri not in cache:
            self = cls.__new__(cls, args, kwargs)
            cls.__init__(self, *args, **kwargs)
            cache[uri] = self
            return self
        else:
            cached_item = cache[uri]
            return cached_item


class RdfsResource(metaclass=Unique):
    """
    A Python wrapper class for RDFS Resources
    """

    def __init__(
            self, tool: IESTool = IES_TOOL, uri: str | None = None, classes: list[str] | None = None
    ):
        """
            Instantiate the RDFS Resource

            Args:
                tool (IESTool): The IES Tool which holds the data you're working with
                uri (str): the URI of the RDFS Resource
                classes (list): the RDFS classes to instantiate

            Returns:
                RdfsResource:
        """

        self._default_class(classes,RDFS_RESOURCE)

        if tool is None:
            self._tool = IES_TOOL
        else:
            self._tool = tool
        if not uri:
            self._uri = self.tool.generate_data_uri()
        else:
            self._uri = uri
        if classes is not None:
            for cls in classes:
                self.tool.add_triple(subject=self._uri, predicate=RDF_TYPE, obj=cls)

        self.tool.instances[self._uri] = self

    def _default_class(self,classes,default_class):
        if not hasattr(self, "_classes"):
            self._classes = []
        if classes is None or classes == []:
            if self._classes == []:
                self._classes = [default_class]


    @property
    def tool(self):
        return self._tool

    @property
    def uri(self):
        return self._uri

    @property
    def labels(self):
        return self.tool.make_results_list_from_query(
            "SELECT ?l WHERE {<" + self._uri + "> <http://www.w3.org/2000/01/rdf-schema#label> ?l }", "l")

    @property
    def comments(self):
        return self.tool.make_results_list_from_query(
            "SELECT ?c WHERE {<" + self._uri + "> <http://www.w3.org/2000/01/rdf-schema#comment> ?c }", "c")

    def add_type(self, class_uri) -> None:
        """Adds a rdf:type predicate from this object to a rdfs:Class referenced by the class_uri

        Args:
            class_uri (_type_): the rdfs:Class to reference
        """
        self.tool.add_triple(self.uri, predicate=RDF_TYPE, obj=class_uri)

    def add_literal(self, predicate: str, literal: str, literal_type: str = "string") -> None:
        """Adds a triple where the object is a literal

        Args:
            predicate (str): the uri of the predicate (as a fully formed URI)
            literal (str): the literal string to be assigned
            literal_type (str, optional): a valid xsd datatype without the prefix. Defaults to "string".

        Returns:
            _type_: _description_
        """
        self.tool.add_triple(self._uri, predicate, literal, is_literal=True, literal_type=literal_type)

    def add_label(self, label: str):
        """Adds a rdfs label to the node

        Args:
            label (str): The text string of the label
        """
        self.add_literal(predicate=self.tool.rdfs_label, literal=label)

    def add_comment(self, comment: str):
        """Adds a rdfs comment to this node

        Args:
            comment (str): The text string of the comment
        """
        self.add_literal(predicate=self.tool.rdfs_comment, literal=comment)

    def add_telicent_primary_name(self, name: str):
        """Adds a telicent primary name to the node - for use in the Telicent CORE platform

        Args:
            name (_type_): The text string of the name
        """
        self.add_literal(predicate=TELICENT_PRIMARY_NAME, literal=name)

    def add_related_object(self, predicate: str, related_object) -> bool:
        """Adds a predicate to relate this node to another via a specified predicate

        Args:
            predicate (str): the URI of the rdf property of the predicate
            related_object (): Either an object (subtype of RdfsResource) or a string representing the URI of the object

        Returns:
            bool:
        """
        related_object = self._validate_referenced_object(related_object, context="add_relation")
        return self.tool.add_triple(self._uri, predicate=predicate, obj=related_object, is_literal=False)

    def _validate_referenced_object(self, reference, base_type: Unique | None = None,
                                    context: str | None = None) -> RdfsResource:
        """
        An internal method for ascertaining the best base class of a given URI.
        If you pass it an object, it just returns the object you gave it

        Args:
            reference (): Either an object (subtype of RdfsResource) or a URI referance to an instance (i.e. a string)
            base_type (Unique, optional): Used to override the type of object return if one is being inferred
                (i.e. when a string is passed). Defaults to None.
            context (str, optional): A helper string for debugging output. Defaults to "".

        Raises:
            Exception: An exception is raised if something that is neither a string or a base class is passed

        Returns:
            RdfsResource: The provided or inferred object
        """
        if context is None:
            context = ""

        if isinstance(reference, str):
            inst = self.tool._get_instance(reference)
            if inst is not None:
                return inst
            else:
                if base_type is None:
                    base_type = RdfsResource
                logger.warning(
                    f'''String passed instead of object in {context}
                    - assumed URI is defined elsewhere: {reference}
                    - base class {base_type.__name__} has been inferred'''
                )

                return base_type(tool=self.tool, uri=reference, classes=[])
        elif isinstance(reference, RdfsResource):
            return reference
        else:
            raise Exception(f"Unknown type {str(type(reference))} in {context}")


class RdfsClass(RdfsResource):
    """
        A Python wrapper class for RDFS Class
    """

    def __init__(
            self, tool: IESTool = IES_TOOL, uri: str | None = None, classes: list[str] | None = None
    ):
        """
            Instantiate the RDFS Class

            Args:
                tool (IESTool): The IES Tool which holds the data you're working with
                uri (str): the URI of the RDFS Class
                classes (list): the IES types to instantiate (default is rdfs:Class)

            Returns:
                RdfsClass:
        """
        self._default_class(classes,RDFS_CLASS)
        super().__init__(tool=tool, uri=uri, classes=classes)

    def instantiate(self, uri=None) -> RdfsResource:
        """Creates an instance of this class

        Args:
            uri (_type_, optional): _description_. Defaults to None.

            Returns:
                RdfsResource:
        """
        return self.tool.instantiate([self.uri], uri, base_class=self)

    def add_sub_class(self, sub_class: str) -> bool:
        """adds a subClassOf relationship to the provided sub_class

        Args:
            sub_class (str): the uri of the class that will inherit from this one in the RDF

        Returns:
            bool:
        """
        return self.tool.add_triple(sub_class, f"{RDFS}subClassOf", self.uri)


class Thing(RdfsResource):
    """
        A Python wrapper class for IES Thing (Replaced IES ExchangedItem)
    """

    def __init__(
            self, tool: IESTool = IES_TOOL, uri: str | None = None, classes: list[str] | None = None):
        """
            Instantiate the IES Thing

            Args:
                tool (IESTool): The IES Tool which holds the data you're working with
                uri (str): the URI of the IES Thing
                classes (list): the IES types to instantiate

            Returns:
                Thing:
        """
<<<<<<< HEAD
        self._default_class(classes,EXCHANGED_ITEM)
=======
        if classes is None:
            classes = [THING]
>>>>>>> 9286334d
        super().__init__(tool=tool, uri=uri, classes=classes)

    def add_representation(
            self, representation_text: str, representation_class: str | None = REPRESENTATION,
            uri: str | None = None, rep_rel_type: str | None = None,
            naming_scheme=None, literal_type = "string") -> Representation:
        """Adds a new IES representation to this node

        Args:
            representation_text (str):
            representation_class (str | None, optional): the URI. Defaults to ies:Representation".
            uri (str | None, optional): _description_. Defaults to None.
            rep_rel_type (str | None, optional): _description_. Defaults to None.
            naming_scheme (_type_, optional): _description_. Defaults to None.
            literal_type (str, optional): The XSD datatype for the representation value. Defaults to "string".

        Returns:
            Representation: _description_
        """
        if not rep_rel_type:
            rep_rel_type = f"{IES_BASE}isRepresentedAs"
        representation = Representation(
            tool=self.tool, representation_text=representation_text, uri=uri,
            classes=[representation_class], naming_scheme=naming_scheme,literal_type=literal_type
        )
        self.tool.add_triple(subject=self._uri, predicate=rep_rel_type, obj=representation._uri)
        return representation

    def add_name(
            self, name, name_class: str | None = None, uri=None, name_rel_type=None,
            naming_scheme=None) -> Name:
        """
        Adds an IES name to the node

        Args:
            name (_type_): The text of the name
            name_class (str | None, optional): The subclass of ies:Name to use if needed. Defaults to IES Name".
            uri (_type_, optional): set uri to override generated URI for the ies:Name object. Defaults to None.
            name_rel_type (_type_, optional): used to override the naming relationship. Defaults to None.
            naming_scheme (_type_, optional): connect the ies:Name instance to a NamingScheme. Defaults to None.

        Returns:
            Name:
        """
        if name_rel_type is None:
            name_rel_type = f"{IES_BASE}hasName"

        if name_class is None:
            name_class = NAME

        representation = Name(
            tool=self.tool, name_text=name, uri=uri,
            classes=[name_class], naming_scheme=naming_scheme
        )
        self.tool.add_triple(subject=self._uri, predicate=name_rel_type, obj=representation._uri)
        return representation

    def add_identifier(
            self, identifier, id_class: str | None = None, uri=None, id_rel_type=None,
            naming_scheme=None, literal_type: str = "string") -> Identifier:
        """
        Adds an IES identifier to the node

        Args:
            identifier (_type_): the text of the identifier
            id_class (str | None, optional): The subclass of ies:Identifier to use if needed.
                Defaults to IES Identifier".
            uri (_type_, optional): set uri to override generated URI for the ies:Identifier object. Defaults to None.
            id_rel_type (_type_, optional): used to override the identification relationship. Defaults to None.
            naming_scheme (_type_, optional): connect the ies:Identifier instance to a NamingScheme. Defaults to None.
            literal_type (str, optional): The XSD datatype for the identifier value. Defaults to "string".

        Returns:
            Identifier:
        """
        if id_rel_type is None:
            id_rel_type = f"{IES_BASE}isIdentifiedBy"

        if id_class is None:
            id_class = IDENTIFIER

        representation = Identifier(
            tool=self.tool, id_text=identifier, uri=uri, classes=[id_class],
            naming_scheme=naming_scheme, literal_type=literal_type
        )
        self.tool.add_triple(subject=self._uri, predicate=id_rel_type, obj=representation._uri)
        return representation


class Element(Thing):
    """
        A Python wrapper class for IES Element
    """

    def __init__(self, tool: IESTool = IES_TOOL, uri: str | None = None, classes: list[str] | None = None,
                 start: str | None = None, end: str | None = None):
        """
            Instantiate the IES Element

            Args:
                tool (IESTool): The IES Tool which holds the data you're working with
                uri (str): the URI of the IES Element
                classes (list): the IES types to instantiate (default is ies:Element)
                start (str): an ISO8601 datetime string that marks the start of the Element
                end (str): an ISO8601 datetime string that marks the end of the Element
            Returns:
                Element:
        """
        self._default_class(classes,ELEMENT)

        super().__init__(tool=tool, uri=uri, classes=classes)
        self._default_state_type = STATE

        if start:
            self.starts_in(start)
        if end:
            self.ends_in(end)

    def add_part(self, part: Element | str, part_rel_type: str = None):
        """_summary_

        Args:
            part (Element | str): _description_
            part_rel_type (str, optional): _description_. Defaults to None.

        Returns:
            _type_: _description_
        """
        part_object = self._validate_referenced_object(part, Element, "add_part")
        if part_rel_type is None:
            part_rel_type = f"{IES_BASE}isPartOf"
        self.tool.add_triple(part_object.uri, part_rel_type, self._uri)
        return part_object

    def create_state(
            self, state_type: str | None = None, uri: str | None = None,
            state_rel: str | None = None, start: str | None = None, end: str | None = None,
            in_location: Location | None = None
    ) -> State:
        """Creates a state of this node

        Args:
            state_type (str | None, optional): The type of state - must be subclass of ies:State. Defaults to None.
            uri (str | None, optional): Use to override the uri of the state. Defaults to ies:State.
            state_rel (str | None, optional): use to override the state relationship . Defaults to ies:isStateOf.
            start (str | None, optional): an iso8601 string representing the start of the State. Defaults to None.
            end (str | None, optional): an iso8601 string representing the end of the State. Defaults to None.
            in_location (Location | None, optional): Add a location for the state. Defaults to None.

        Returns:
            State:
        """

        if not state_type:
            state_type = self._default_state_type

        state = State(tool=self.tool, start=start, end=end, uri=uri, classes=[state_type])

        if not state_rel:
            state_rel = f"{IES_BASE}isStateOf"

        self.tool.add_triple(subject=state._uri, predicate=state_rel, obj=self._uri)

        if in_location is not None:
            state.in_location(in_location)
        return state

    def add_state(
            self, state_type: str | None = None, uri: str | None = None,
            state_rel: str | None = None, start: str | None = None, end: str | None = None,
            in_location: Location | None = None
    ) -> State:
        """
        DEPRECATED - use create_state()
        """
        logger.warning("add_state() is deprecated - use create_state()")
        return self.create_state(state_type=state_type, uri=uri, state_rel=state_rel,
                                 start=start, end=end, in_location=in_location)

    def in_location(self, location: Location | str) -> Location:
        """Places the Element in a Location

        Args:
            location (Location | str): A location object or uri string of a location object

        Returns:
            Location:
        """
        location_object = self._validate_referenced_object(location, Location, "in_location")
        self.tool.add_triple(
            subject=self.uri, predicate=f"{IES_BASE}inLocation",
            obj=location_object.uri)
        return location_object

    @validate_datetime_string
    def put_in_period(self, time_string: str) -> ParticularPeriod:
        """
        Puts an item in a particular period

        Args:
            time_string (str): An ISO8601 datetime string

        Returns:
            ParticularPeriod:
        """
        pp_instance = ParticularPeriod(tool=self.tool, time_string=time_string)
        self.tool.add_triple(self._uri, f"{IES_BASE}inPeriod", pp_instance._uri)
        return pp_instance

    @validate_datetime_string
    def starts_in(self, time_string: str, bounding_state_class: str | None = None,
                  uri: str | None = None) -> BoundingState:
        """
        Asserts an item started in a particular period

        Args:
            time_string (str): An ISO8601 datetime string representing the start period
            bounding_state_class (str | None, optional): Used to override the type of bounding state. Defaults to None.
            uri (str | None, optional): Used to override the URI of the produced state. Defaults to None.

        Returns:
            BoundingState:
        """

        if bounding_state_class is None:
            bounding_state_class = f"{IES_BASE}BoundingState"

        bs = BoundingState(tool=self.tool, classes=[bounding_state_class], uri=uri)
        self.tool.add_triple(subject=bs._uri, predicate=f"{IES_BASE}isStartOf",
                             obj=self._uri)
        if time_string:
            bs.put_in_period(time_string=time_string)
        return bs

    @validate_datetime_string
    def ends_in(self, time_string: str, bounding_state_class: str | None = None,
                uri: str | None = None) -> BoundingState:
        """Asserts an item ended in a particular period.

        Args:
            time_string (str): An ISO8601 datetime string representing the end period
            bounding_state_class (str | None, optional): Used to override the type of bounding state. Defaults to None.
            uri (str | None, optional): Used to override the URI of the produced state. Defaults to None.

        Returns:
            BoundingState: _description_
        """
        if bounding_state_class is None:
            bounding_state_class = BOUNDING_STATE

        bs = BoundingState(tool=self.tool, classes=[bounding_state_class], uri=uri)
        self.tool.add_triple(subject=bs._uri, predicate=f"{IES_BASE}isEndOf",
                             obj=self._uri)
        if time_string:
            bs.put_in_period(time_string=time_string)
        return bs

    def add_measure(self, value, measure_class=None, uom=None, uri: str = None, literal_type: str = "string"):
        """
        Creates a new Measure and applies it to the node

        Args:
            value (_type_): the value of the measure
            measure_class (_type_, optional): _description_. Defaults to ies:MeasureClass.
            uom (_type_, optional): the unit of measure. Defaults to None.
            uri (str, optional): used to override the measure uri. Defaults to None.
            literal_type (str, optional): The XSD datatype for the measure value. Defaults to "string".
        """
        measure = Measure(
            tool=self.tool, uri=uri, classes=[measure_class], value=value, uom=uom,
            literal_type=literal_type
        )
        self.tool.add_triple(
            subject=self._uri, predicate=f"{IES_BASE}hasCharacteristic", obj=measure._uri
        )


class Entity(Element):
    """
        A Python wrapper class for IES Entity
    """

    def __init__(self, tool: IESTool = IES_TOOL, uri: str | None = None, classes: list[str] | None = None,
                 start: str | None = None, end: str | None = None):
        """
            Instantiate the IES Entity

            Args:
                tool (IESTool): The IES Tool which holds the data you're working with
                uri (str): the URI of the IES Entity
                classes (list): the IES types to instantiate
                start (str): an ISO8601 datetime string that marks the start of the Entity
                end (str): an ISO8601 datetime string that marks the end of the Entity
            Returns:
                Entity:
        """
        self._default_class(classes,ENTITY)
        super().__init__(
            tool=tool, uri=uri, classes=classes, start=start, end=end
        )


class State(Element):
    """
        A Python wrapper class for IES State
    """

    def __init__(self, tool: IESTool = IES_TOOL, uri: str | None = None, classes: list[str] | None = None,
                 start: str | None = None, end: str | None = None):
        """
            Instantiate the IES State

            Args:
                tool (IESTool): The IES Tool which holds the data you're working with
                uri (str): the URI of the IES State
                classes (list): the IES types to instantiate
                start (str): an ISO8601 datetime string that marks the start of the State
                end (str): an ISO8601 datetime string that marks the end of the State
            Returns:
                State:
        """
        self._default_class(classes,STATE)
        super().__init__(
            tool=tool, uri=uri, classes=classes, start=start, end=end
        )


class DeviceState(State):
    """
        A Python wrapper class for IES DeviceState
    """

    def __init__(self, tool: IESTool = IES_TOOL, uri: str | None = None, classes: list[str] | None = None,
                 start: str | None = None, end: str | None = None):
        """
            Instantiate the IES DeviceState

            Args:
                tool (IESTool): The IES Tool which holds the data you're working with
                uri (str): the URI of the IES DeviceState
                classes (list): the IES types to instantiate
                start (str): an ISO8601 datetime string that marks the start of the DeviceState
                end (str): an ISO8601 datetime string that marks the end of the DeviceState

            Returns:
                DeviceState:
        """
        self._default_class(classes,DEVICE_STATE)
        super().__init__(
            tool=tool, uri=uri, classes=classes, start=start, end=end
        )

    def add_imsi(self, imsi: str) -> Identifier:
        """
        Creates an IMSI identifier for the Device or DeviceState

        Args:
            imsi (str): a valid IMSI code
        Returns:
            Identifier:
        """
        if not len(imsi.replace("IMSI", "")) not in (14, 15):
            logger.warning(f"IMSI: {imsi} does not appear to be valid")
        uri = f"{self.tool.prefixes['IMSI:']}{imsi.replace(' ', '').replace('IMSI:', '')}"
        return self.add_identifier(imsi, id_class=f'{IES_BASE}IMSI', uri=uri)

    def add_mac_address(self, mac_address: str) -> Identifier:
        """
        Creates a MAC identifier for the Device or DeviceState

        Args:
            mac_address (str): A valid MAC ID
        Returns:
            Identifier:
        """
        if not validators.mac_address(mac_address):
            logger.warning(f"MAC address {mac_address} does not appear to be valid")
        uri = self.tool.prefixes["ieee802:"] + mac_address.replace(" ", "").replace(":", "")
        return self.add_identifier(mac_address, id_class=f'{IES_BASE}MACAddress', uri=uri)

    def add_ip_address(self, ip_address: str) -> Identifier:
        """
        Creates an IP Address for the Device or DeviceState

        Args:
            ip_address (str): a valid IPv4 or IPv6 IP Address

        Returns:
            Identifier:
        """
        if validators.ipv4(ip_address):
            cls = f"{IES_BASE}IPv4Address"
        elif validators.ipv6(ip_address):
            cls = f"{IES_BASE}IPv6Address"
        else:
            cls = f"{IES_BASE}IPAddress"
        return self.add_identifier(ip_address, id_class=cls)

    def add_callsign(self, callsign: str) -> Identifier:
        """
        Creates a Callsign for the Device or DeviceState

        Args:
            callsign (str): the callsign text

        Returns:
            Identifier:
        """
        return self.add_identifier(callsign, id_class=f'{IES_BASE}Callsign')


class Asset(Entity):
    """
        A Python wrapper class for IES Asset
    """

    def __init__(self, tool: IESTool = IES_TOOL, uri: str | None = None, classes: list[str] | None = None,
                 start: str | None = None, end: str | None = None):
        """
            Instantiate the IES Device

            Args:
                tool (IESTool): The IES Tool which holds the data you're working with
                uri (str): the URI of the IES Asset
                classes (list): the IES types to instantiate
                start (str): an ISO8601 datetime string that marks the start of the Asset
                end (str): an ISO8601 datetime string that marks the end of the Asset

            Returns:
                Device:
        """
        self._default_class(classes,ASSET)
        super().__init__(tool=tool, uri=uri, classes=classes, start=start, end=end)

        self._default_state_type = ASSET_STATE


class AmountOfMoney(Asset):
    """
        A Python wrapper class for IES AmountOfMoney
    """

    def __init__(self, /, tool: IESTool = IES_TOOL, *, amount: float, iso_4217_currency_code_alpha3: str,
                 uri: str | None = None, classes: list[str] | None = None):
        """
            Instantiate the IES AmountOfMoney

            Args:
                tool (IESTool): The IES Tool which holds the data you're working with
                uri (str): the URI of the IES Device
                classes (list): the IES types to instantiate

            Returns:
                AmountOfMoney:
        """
        self._default_class(classes,AMOUNT_OF_MONEY)

        super().__init__(tool=tool, uri=uri, classes=classes)

        currency = iso4217parse.by_alpha3(iso_4217_currency_code_alpha3)
        if currency is None:
            logger.error(f"Unrecognised ISO4217 alpha3 currency code {iso_4217_currency_code_alpha3}")

        currency_uri = self.tool.prefixes["iso4217:"] + iso_4217_currency_code_alpha3

        currency_object = self.tool._get_instance(currency_uri)
        if currency_object is None:
            currency_object = ClassOfElement(tool=self.tool, uri=currency_uri, classes=[IES_BASE + "Currency"])
            currency_object.add_identifier(iso_4217_currency_code_alpha3,uri = currency_uri + "_ISO4217_alpha3")
            if currency:
                currency_object.add_name(currency.name, uri = currency_uri + "_NAME")

        self.tool.add_triple(self.uri, f"{IES_BASE}currencyDenomination", currency_uri)
        self.tool.add_triple(self.uri, f"{IES_BASE}currencyAmount", str(amount),
                             is_literal=True, literal_type="decimal")

        self._default_state_type = ASSET_STATE


class Device(Asset, DeviceState):
    """
        A Python wrapper class for IES Device
    """

    def __init__(self, tool: IESTool = IES_TOOL, uri: str | None = None, classes: list[str] | None = None,
                 start: str | None = None, end: str | None = None):
        """
            Instantiate the IES Device

            Args:
                tool (IESTool): The IES Tool which holds the data you're working with
                uri (str): the URI of the IES Device
                classes (list): the IES types to instantiate
                start (str): an ISO8601 datetime string that marks the start of the Device
                end (str): an ISO8601 datetime string that marks the end of the Device

            Returns:
                Device:
        """
        self._default_class(classes,DEVICE)
        super().__init__(tool=tool, uri=uri, classes=classes, start=start, end=end)

        self._default_state_type = DEVICE_STATE


class Account(Entity):
    """
        A Python wrapper class for IES Account
    """

    def __init__(self, tool: IESTool = IES_TOOL, uri: str | None = None, classes: list[str] | None = None,
                 start: str | None = None, end: str | None = None):
        """
            Instantiate an IES Account

            Args:
                tool (IESTool): The IES Tool which holds the data you're working with
                uri (str): the URI of the IES Account instance
                classes (list): the IES types to instantiate
                start (str): an ISO8601 datetime string that marks the start of the Account
                end (str): an ISO8601 datetime string that marks the end of the Account

            Returns:
                Account:
        """
        self._default_class(classes,ACCOUNT)
        super().__init__(tool=tool, uri=uri, classes=classes, start=start, end=end)

        self._default_state_type = ACCOUNT_STATE

    def add_account_number(self, account_number: str) -> Identifier:
        """
        Creates an account number identifier for the Account

        Args:
            account_number (str): the account number

        Returns:
            Identifier:
        """
        id_uri_acc_no = self.tool._mint_dependent_uri(self.uri, "ACC_NO")
        return self.add_identifier(identifier=account_number, uri=id_uri_acc_no, id_class=f"{IES_BASE}AccountNumber")

    def add_account_holder(self, holder, start: str | None = None, end: str | None = None,
                           state_uri: str | None = None) -> State:
        """
            add an AccountHolder to the Account

            Args:
                holder: an instance of a ReponsibleActor (or subclass) or a URI string (not recommended)
                start (str): an ISO8601 datetime string that marks the start of the AccountHolder state
                end (str): an ISO8601 datetime string that marks the end of the AccountHolder state
                state_uri (str): used to override the URI of the created state (optional)

            Returns:
                State:
        """
        holder_object = self._validate_referenced_object(holder, ResponsibleActor, "add_account_holder")
        holder_state = holder_object.create_state(state_type=ACCOUNT_HOLDER, uri=state_uri, start=start, end=end)
        self.tool.add_triple(holder_state.uri, HOLDS_ACCOUNT, self.uri)
        return holder_state

    def add_account_provider(self, provider) -> bool:
        """
            link the Account to its provider

            Args:
                provider: an instance of a ReponsibleActor (or subclass) or a URI string (not recommended)

            Returns:
                bool:
        """
        provider_object = self._validate_referenced_object(provider, ResponsibleActor, "add_account_provider")
        return self.tool.add_triple(provider_object.uri, PROVIDES_ACCOUNT, self.uri)

    def add_registered_telephone_number(self, telephone_number: str, start: str | None = None,
                                        end: str | None = None) -> Identifier:
        """
        Adds the registered telephone number for the account

        Args:
            telephone_number (str): A valid telephone number with country code
            start (str | None, optional): the start date fron which this was registered. Defaults to None.
            end (str | None, optional): the date when the number was de-registered. Defaults to None.

        Returns:
            Identifier:
        """
        try:
            tel = phonenumbers.parse(telephone_number, None)
            normalised = phonenumbers.format_number(tel, phonenumbers.PhoneNumberFormat.E164)
            ph_uri = self.tool.prefixes["e164:"] + normalised.replace("+", "")
        except Exception as e:
            logger.warning(f"telephone number: {telephone_number} could not be parsed {str(e)}")
            normalised = telephone_number
            ph_uri = None
        state_uri = self.tool._mint_dependent_uri(self.uri, "REG_PHONE")
        state = self.create_state(uri=state_uri, start=start, end=end)
        tel_no = Identifier(self.tool, id_text=normalised, uri=ph_uri, classes=[f"{IES_BASE}TelephoneNumber"])
        self.tool.add_triple(subject=state.uri, predicate=f"{IES_BASE}hasRegisteredCommsID", obj=tel_no.uri)
        return tel_no

    def add_registered_email_address(self, email_address: str, start: str | None = None,
                                     end: str | None = None) -> Identifier:
        """
        Adds the registered email address for the account

        Args:
            email_address (str): A valid e-mail address
            start (str | None, optional): the start date fron which this was registered. Defaults to None.
            end (str | None, optional):the date when the email address was de-registered. Defaults to None.

        Returns:
            Identifier:
        """
        if validators.email(email_address):
            em_uri = self.tool.prefixes["rfc5322:"] + email_address
        else:
            logger.warning(f"email address: {email_address} could not be validated")
            em_uri = None

        state_uri = self.tool._mint_dependent_uri(self.uri, "REG_EMAIL")
        state = self.create_state(uri=state_uri, start=start, end=end)
        email_obj = Identifier(self.tool, id_text=email_address, uri=em_uri, classes=[f"{IES_BASE}EmailAddress"])
        self.tool.add_triple(subject=state.uri, predicate=f"{IES_BASE}hasRegisteredCommsID", obj=email_obj.uri)
        return email_obj


class CommunicationsAccount(Account):
    """
        A Python wrapper class for IES Account
    """

    def __init__(self, tool: IESTool = IES_TOOL, uri: str | None = None, classes: list[str] | None = None,
                 start: str | None = None, end: str | None = None):
        """
            Instantiate an IES CommunicationsAccount

            Args:
                tool (IESTool): The IES Tool which holds the data you're working with
                uri (str): the URI of the IES CommunicationsAccount
                classes (list): the IES types to instantiate
                start (str): an ISO8601 datetime string that marks the start of the CommunicationsAccount
                end (str): an ISO8601 datetime string that marks the end of the CommunicationsAccount

            Returns:
                CommunicationsAccount:
        """
        self._default_class(classes,COMMUNICATIONS_ACCOUNT)
        super().__init__(tool=tool, uri=uri, classes=classes, start=start, end=end)

        self._default_state_type = COMMUNICATIONS_ACCOUNT_STATE


class Location(Entity):
    """
        A Python wrapper class for IES Location
    """

    def __init__(self, tool: IESTool = IES_TOOL, uri: str | None = None, classes: list[str] | None = None,
                 start: str | None = None, end: str | None = None):
        """
            Instantiate the IES Location

            Args:
                tool (IESTool): The IES Tool which holds the data you're working with
                uri (str): the URI of the IES Location
                classes (list): the IES types to instantiate
                start (str): an ISO8601 datetime string that marks the start of the Location
                end (str): an ISO8601 datetime string that marks the end of the Location

            Returns:
                Location:
        """
        self._default_class(classes,LOCATION)
        super().__init__(tool=tool, uri=uri, classes=classes, start=start, end=end)

        self._default_state_type = LOCATION_STATE


class Country(Location):
    """
    Python wrapper class for IES Country, where ISO country code forms the URI
    """

    def __init__(self, /,tool: IESTool = IES_TOOL, *,country_alpha_3_code: str, country_name: str = None,
                 classes: list[str] | None = None, uri: str = None, validate: bool = True):
        """
            Instantiate the IES Country

            Args:
                tool (IESTool): The IES Tool which holds the data you're working with
                country_alpha_3_code: ISO3166 alpha3 code
            Returns:
                Country:
        """

        uri = f"http://iso.org/iso3166/country#{country_alpha_3_code}"

        self._default_class(classes,COUNTRY)

        super().__init__(tool=tool, uri=uri, classes=classes)

        if validate:
            try:
                pycountry_obj = pycountry.countries.get(alpha_3=country_alpha_3_code)
                if pycountry_obj is None:
                    logger.error(f"country code: {country_alpha_3_code} could not be validated")
                if country_name:
                    if country_name != pycountry_obj.name:
                        logger.warning(f"Country name '{country_name}' doesn't match '{pycountry_obj.name}'")
                        self.add_country_name(pycountry_obj.name)
                else:
                    country_name = pycountry_obj.name
            except Exception as e:
                logger.error(f"country code: {country_alpha_3_code} could not be validated {str(e)}")

        self.add_identifier(country_alpha_3_code, id_class=IES_BASE + "ISO3166_1Alpha_3", uri=uri + "_ISO3166_1Alpha_3")
        if country_name:
            self.add_country_name(country_name)

    def add_country_name(self, name: str) -> Name:
        """
        Adds a Placename for the Country

        Args:
            name (str): the country's name

        Returns:
            Name:
        """
        name_uri = self.tool._mint_dependent_uri(self.uri, "NAME")
        return self.add_name(name, name_class=IES_BASE + "PlaceName", uri=name_uri)


class GeoPoint(Location):
    """
    Python wrapper class for IES GeoPoint, with geo-hashes used to make the URI
    """

    def __init__(self, tool: IESTool = IES_TOOL, classes: list[str] | None = None,
                 lat: float = None, lon: float = None, precision: int = 6, literal_type: str = "decimal"):
        """
            Instantiate the IES GeoPoint

            Args:
                tool (IESTool): The IES Tool which holds the data you're working with
                classes (list): the IES types to instantiate
                lat (float): the latitude of the GeoPoint as a decimal
                lon (float): the longitude of the GeoPOint as a decimal
                precision (int): number of decimal places for lat and lon (defaults to 6)
                start (str): an ISO8601 datetime string that marks the start of the GeoPoint
                end (str): an ISO8601 datetime string that marks the end of the GeoPoint
            Returns:
                GeoPoint:
        """
        self._default_class(classes,GEOPOINT)

        uri = "http://geohash.org/" + str(encode(float(lat), float(lon), precision=precision))
        super().__init__(tool=tool, uri=uri, classes=classes)

        lat_uri = f"{uri}_LAT"
        lon_uri = f"{uri}_LON"

        self.add_identifier(identifier=str(lat), uri=lat_uri,
                            id_class=f"{IES_BASE}Latitude", literal_type=literal_type)

        self.add_identifier(identifier=str(lon), uri=lon_uri,
                            id_class=f"{IES_BASE}Longitude", literal_type=literal_type)


class ResponsibleActor(Entity):
    """
    Python wrapper class for IES ResponsibleActor
    """

    def __init__(self, tool: IESTool = IES_TOOL, uri: str | None = None, classes: list[str] | None = None,
                 start: str | None = None, end: str | None = None):
        """
            Instantiate the IES ResponsibleActor

            Args:
                tool (IESTool): The IES Tool which holds the data you're working with
                uri (str): the URI of the IES ResponsibleActor
                classes (list): the IES types to instantiate
                start (str): an ISO8601 datetime string that marks the start of the ResponsibleActor
                end (str): an ISO8601 datetime string that marks the end of the ResponsibleActor

            Returns:
                ResponsibleActor:
        """
        self._default_class(classes,RESPONSIBLE_ACTOR)
        super().__init__(tool=tool, uri=uri, classes=classes, start=start, end=end)

        self._default_state_type = f"{IES_BASE}ResponsibleActorState"

    def works_for(self, employer: ResponsibleActor | str, start: str | None = None, end: str | None = None) -> State:
        """
        Asserts the responsible actor works for another responsible actor

        Args:
            employer (ResponsibleActor | str): The ReponsibleActor that is the employer (or uri referring to)
            start (str | None, optional): an ISO8601 datetime string - the start of the employment. Defaults to None.
            end (str | None, optional): an ISO8601 datetime string - the end of the employment. Defaults to None.

        Returns:
            State:
        """
        employer_object = self._validate_referenced_object(employer, ResponsibleActor, "works_for")
        state = self.create_state(start=start, end=end)
        self.tool.add_triple(subject=state._uri, predicate=f"{IES_BASE}worksFor",
                             obj=employer_object._uri)
        return state

    def in_post(self, post: Post | str, start: str | None = None, end: str | None = None) -> State:
        """
        Asserts the ReponsibleActor is in a Post

        Args:
            post (Post | str): The post they are in
            start (str | None, optional): an ISO8601 datetime string - the start of in-post. Defaults to None.
            end (str | None, optional): an ISO8601 datetime string - the end of in-post. Defaults to None.

        Returns:
            Post:
        """
        post_object = self._validate_referenced_object(post, Post, "in_post")
        in_post = self.create_state(state_type=f"{IES_BASE}InPost", start=start, end=end)
        post_object.add_part(in_post)
        return in_post

    def has_access_to(self, accessed_item: Entity | str, start: str | None = None, end: str | None = None) -> State:
        """
        Asserts the ResponsibleActor has access to an Entity

        Args:
            accessed_item (Entity | str): The Entity (or reference to) that is accessed
            start (str | None, optional): The start of the access period - ISO8601 string. Defaults to None.
            end (str | None, optional): The end of the access period - ISO8601 string. Defaults to None.

        Returns:
            State:
        """
        accessed_object = self._validate_referenced_object(accessed_item, Entity, "has_access_to")
        access = self.create_state(start=start, end=end)
        self.tool.add_triple(access.uri, f"{IES_BASE}hasAccessTo", accessed_object.uri)
        return access

    def in_possession_of(self, accessed_item: Entity | str, start: str | None = None, end: str | None = None) -> State:
        """
        Asserts the ResponsibleActor has possession of an Entity (not legal ownership)

        Args:
            accessed_item (Entity | str): The Entity (or reference to) that is possessed
            start (str | None, optional): The start of the possession period - ISO8601 string. Defaults to None.
            end (str | None, optional): The end of the possession period - ISO8601 string. Defaults to None.

        Returns:
            State: _description_
        """
        accessed_object = self._validate_referenced_object(accessed_item, Entity, "in_possession_of")
        access = self.create_state(start=start, end=end)
        self.tool.add_triple(access.uri, f"{IES_BASE}inPossessionOf", accessed_object.uri)
        return access

    def user_of(self, accessed_item: Entity | str, start: str | None = None, end: str | None = None) -> State:
        """
        Asserts the ResponsibleActor has use of an Entity (not legal ownership)

        Args:
            accessed_item (Entity | str): The Entity (or reference to) that is in use
            start (str | None, optional): The start of the usage period - ISO8601 string. Defaults to None.
            end (str | None, optional): The end of the usage period - ISO8601 string. Defaults to None.

        Returns:
            State:
        """
        accessed_object = self._validate_referenced_object(accessed_item, Entity, "user_of")
        access = self.create_state(start=start, end=end)
        self.tool.add_triple(access.uri, f"{IES_BASE}userOf", accessed_object.uri)
        return access

    def owns(self, owned_item: Entity | str, start: str | None = None, end: str | None = None) -> State:
        """
        Asserts the ResponsibleActor has legal ownership of an Entity

        Args:
            owned_item (Entity | str): the Entity that is owned
            start (str | None, optional): The start of the ownership period - ISO8601 string. Defaults to None.
            end (str | None, optional): The end of the ownership period - ISO8601 string. Defaults to None.

        Returns:
            State:
        """
        owned_object = self._validate_referenced_object(owned_item, Asset, "owns")
        owned = self.create_state(start=start, end=end)
        self.tool.add_triple(owned.uri, f"{IES_BASE}owns", owned_object.uri)
        return owned


class Post(ResponsibleActor):
    """
    Python wrapper class for IES Post
    """

    def __init__(self, tool: IESTool = IES_TOOL, uri: str | None = None, classes: list[str] | None = None,
                 start: str | None = None, end: str | None = None):
        """
            Instantiate the IES Post

            Args:
                tool (IESTool): The IES Tool which holds the data you're working with
                uri (str): the URI of the IES Post
                classes (list): the IES types to instantiate
                start (str): an ISO8601 datetime string that marks the start of the Post
                end (str): an ISO8601 datetime string that marks the end of the Post

            Returns:
                Post:
        """
        self._default_class(classes,POST)
        super().__init__(tool=tool, uri=uri, classes=classes, start=start, end=end)

        if start is not None:
            self.starts_in(start)
        if end is not None:
            self.ends_in(end)


class Person(ResponsibleActor):
    """
    Python wrapper class for IES Person
    """

    def __init__(self, tool: IESTool = IES_TOOL, uri: str | None = None, classes: list[str] | None = None,
                 start: str | None = None, end: str | None = None, surname: str | None = None,
                 given_name: str | None = None, date_of_birth: str | None = None, date_of_death: str | None = None,
                 place_of_birth: Location | None = None, place_of_death: Location | None = None,
                 family_name: str | None = None):
        """
            Instantiate an IES Person Class

            Args:
                tool (IESTool): The IES Tool which holds the data you're working with
                uri (str): the URI of the IES Person
                classes (list): the IES types to instantiate (default is ies:Person)
                start (str): an ISO8601 datetime string that marks the birth of the Person
                end (str): an ISO8601 datetime string that marks the death of the Person
                surname (str): surname of the person
                given_name (str): the first name of the Person
                date_of_birth (str): an ISO8601 datetime string that marks the birth - use in preference to start
                date_of_death (str): an ISO8601 datetime string that marks the death - use in preference to end
                place_of_birth (Location): the place of birth of the Person
                place_of_dearh (Location): the place of death of the Person
            Returns:
                Person:
        """
        self._default_class(classes,PERSON)

        super().__init__(tool=tool, uri=uri, classes=classes, start=None, end=None)

        if date_of_birth is not None:
            if start is not None:
                raise Exception("start and date_of_birth cannot both be set for Person")
            start = date_of_birth

        if date_of_death is not None:
            if end is not None:
                raise Exception("end and date_of_death cannot both be set for Person")
            end = date_of_death

        self._default_state_type = f"{IES_BASE}PersonState"

        if given_name:
            self.add_given_name(given_name=given_name)

        if surname:
            self.add_surname(surname=surname)
            if family_name:
                logger.error("family_name parameter is deprecated equivalent of surname - do not set both")
        else:
            if family_name:
                self.add_surname(surname=surname)
                logger.warning("family_name parameter is deprecated - please use surname")

        if start is not None:
            self.add_birth(start, place_of_birth)

        if end is not None:
            self.add_death(end, place_of_death)

    def add_given_name(self, given_name: str) -> Name:
        """
        Adds a GivenName to a Person

        Args:
            given_name (str): the given name of the person

        Returns:
            Name:
        """
        name_uri_firstname = self.tool._mint_dependent_uri(self.uri, "GIVENNAME")
        return self.add_name(given_name, uri=name_uri_firstname,
                             name_class=f"{IES_BASE}GivenName")

    def add_surname(self, surname: str) -> Name:
        """
        Adds a Surname to a Person

        Args:
            surname (str): the person's surname

        Returns:
            Name:
        """
        name_uri_surname = self.tool._mint_dependent_uri(self.uri, "SURNAME")
        return self.add_name(surname, uri=name_uri_surname,
                             name_class=f"{IES_BASE}Surname")

    def add_birth(self, date_of_birth: str, place_of_birth: Location | str = None) -> BoundingState:
        """
        Adds birth state to a Person

        Args:
            date_of_birth (str): Date of birth represented as an ISO8601 string
            place_of_birth (Location | str, optional): The Location of birth (or URI reference to it). Defaults to None.

        Returns:
            BoundingState:
        """
        birth_uri = self.tool._mint_dependent_uri(self.uri, "BIRTH")
        birth = self.starts_in(time_string=date_of_birth, bounding_state_class=f"{IES_BASE}BirthState",
                               uri=birth_uri)
        if place_of_birth:
            pob_object = self._validate_referenced_object(place_of_birth, Location, "add_birth")
            self.tool.add_triple(birth._uri, f"{IES_BASE}inLocation", pob_object._uri)
        return birth

    def add_death(self, date_of_death: str, place_of_death: Location | str = None) -> BoundingState:
        """
        Adds death state to a Person

        Args:
            date_of_death (str): Date of death represented as an ISO8601 string
            place_of_death (Location | str, optional): The Location of death (or URI reference to it). Defaults to None.

        Returns:
            BoundingState:
        """

        uri = self.tool._mint_dependent_uri(self.uri, "DEATH")
        death = self.ends_in(
            date_of_death, bounding_state_class=f"{IES_BASE}DeathState", uri=uri
        )
        if place_of_death:
            pod_object = self._validate_referenced_object(place_of_death, Location, "add_death")
            self.tool.add_triple(death._uri, f"{IES_BASE}inLocation", pod_object._uri)

        return death


class Organisation(ResponsibleActor):
    """
    Python wrapper class for IES Organisation
    """

    def __init__(self, tool: IESTool = IES_TOOL, uri: str | None = None, classes: list | None = None,
                 start: str | None = None, end: str | None = None, name=None):
        """
            Instantiate the IES Organisation

            Args:
                tool (IESTool): The IES Tool which holds the data you're working with
                uri (str): the URI of the IES Organisation
                classes (list): the IES types to instantiate
                start (str): an ISO8601 datetime string that marks the start of the Organisation
                end (str): an ISO8601 datetime string that marks the end of the Organisation

            Returns:
                Organisation:
        """
        self._default_class(classes,ORGANISATION)
        super().__init__(tool=tool, uri=uri, classes=classes, start=start, end=end)

        self._default_state_type = f"{IES_BASE}OrganisationState"

        if name:
            self.add_name(name, name_class=ORGANISATION_NAME)

    def create_post(self, name: str, start: str | None = None, end: str | None = None, uri: str | None = None) -> Post:
        """
        Creates a new post in the organisation

        Args:
            name (str): the name of the post
            start (str | None, optional): An ISO8601 string marking start of post. Defaults to None.
            end (str | None, optional): An ISO8601 string marking end of post. Defaults to None.
            uri (str | None, optional): Use to override post URI. Defaults to None.

        Returns:
            Post: _description_
        """
        if uri is None:
            uri = self.tool._mint_dependent_uri(self.uri, "POST")
        post = Post(tool=self.tool, uri=uri, start=start, end=end)
        if name is not None and name != "":
            post.add_name(name)
        self.add_part(post)
        return post


class ClassOfElement(RdfsClass, Thing):
    """
    Python wrapper class for IES ClassOfElement
    """

    def __init__(self, tool: IESTool = IES_TOOL, uri: str | None = None, classes: list[str] | None = None):
        """
            Instantiate the IES ClassOfElement

            Args:
                tool (IESTool): The IES Tool which holds the data you're working with
                uri (str): the URI of the IES ClassOfElement
                classes (list): the IES types to instantiate

            Returns:
                ClassOfElement:
        """
        self._default_class(classes,CLASS_OF_ELEMENT)
        super().__init__(tool=tool, uri=uri, classes=classes)

    def add_measure(self, value: str, measure_class: str | None = None,
                    uom: UnitOfMeasure | None = None, uri: str = None):
        """
        Creates a new Measure and applies it to the class - meaning all members possess this measure

        Args:
            value (str): the value of the measure
            measure_class (str, optional): _description_. Defaults to ies:MeasureClass.
            uom (UnitOfMeasure, optional): the unit of measure. Defaults to None.
            uri (str, optional): used to override the measure uri. Defaults to None.
        """
        measure = Measure(
            tool=self.tool, value=value, uom=uom, uri=uri, classes=[measure_class]
        )
        self.tool.add_triple(subject=self._uri,
                             predicate=f"{IES_BASE}allHaveCharacteristic",
                             obj=measure._uri)


class ClassOfClassOfElement(RdfsClass, Thing):
    """
    Python wrapper class for IES ClassOfClassOfElement
    """

    def __init__(self, tool: IESTool = IES_TOOL, uri: str = None, classes: list[str] | None = None):
        """
            Instantiate the IES ClassOfClassOfElement

            Args:
                tool (IESTool): The IES Tool which holds the data you're working with
                uri (str): the URI of the IES ClassOfClassOfElement
                classes (list): the IES types to instantiate

            Returns:
                ClassOfClassOfElement:
        """
        self._default_class(classes,CLASS_OF_CLASS_OF_ELEMENT)
        super().__init__(tool=tool, uri=uri, classes=classes)


class ParticularPeriod(Element):
    """
    Python wrapper class for IES ParticularPeriod
    """

    def __init__(self, tool: IESTool = IES_TOOL, classes: list[str] | None = None, time_string: str = None):
        """
            Instantiate the IES ParticularPeriod

            Args:
                tool (IESTool): The IES Tool which holds the data you're working with
                classes (list): the IES types to instantiate
                time_string (string): the ISO8601 representation of the period (no spaces - use T, Zulu)
            Returns:
                ParticularPeriod:
        """
        self._default_class(classes,PARTICULAR_PERIOD)
        if not time_string:
            raise Exception("No time_string provided for ParticularPeriod")

        iso8601_time_string_punctuated = time_string.replace(" ", "T").rstrip("Z")
        iso8601_time_string_non_punctuated = (iso8601_time_string_punctuated.replace("-", "")
                                                                            .replace(":", ""))
        uri = f"http://iso.org/iso8601#{iso8601_time_string_non_punctuated}"

        super().__init__(tool=tool, uri=uri, classes=classes)

        self.add_literal(predicate=f"{IES_BASE}iso8601PeriodRepresentation",
                         literal=str(iso8601_time_string_punctuated))


class BoundingState(State):
    """
    Python wrapper class for IES BoundingState
    """

    def __init__(self, tool: IESTool = IES_TOOL, uri: str | None = None, classes: list[str] | None = None):
        """
            Instantiate the IES BoundingState

            Args:
                tool (IESTool): The IES Tool which holds the data you're working with
                uri (str): the URI of the IES BoundingState
                classes (list): the IES types to instantiate

            Returns:
                BoundingState:
        """

        self._default_class(classes,BOUNDING_STATE)
        super().__init__(tool=tool, uri=uri, classes=classes)


class BirthState(BoundingState):
    """
    Python wrapper class for IES BirthState
    """

    def __init__(self, tool: IESTool = IES_TOOL, uri: str | None = None, classes: list[str] | None = None):
        """
            Instantiate the IES BirthState

            Args:
                tool (IESTool): The IES Tool which holds the data you're working with
                uri (str): the URI of the IES BirthState
                classes (list): the IES types to instantiate

            Returns:
                BirthState:
        """

        self._default_class(classes,BIRTH_STATE)
        super().__init__(tool=tool, uri=uri, classes=classes)


class DeathState(BoundingState):
    """
    Python wrapper class for IES DeathState
    """

    def __init__(self, tool: IESTool = IES_TOOL, uri: str | None = None, classes: list[str] | None = None):
        """
            Instantiate the IES DeathState

            Args:
                tool (IESTool): The IES Tool which holds the data you're working with
                uri (str): the URI of the IES DeathState
                classes (list): the IES types to instantiate

            Returns:
                DeathState:
        """

        self._default_class(classes,DEATH_STATE)
        super().__init__(tool=tool, uri=uri, classes=classes)


class UnitOfMeasure(ClassOfClassOfElement):
    """
    Python wrapper class for IES UnitOfMeasure
    """

    def __init__(self, tool: IESTool = IES_TOOL, uri: str = None, classes: list[str] | None = None):
        """
            Instantiate the IES UnitOfMeasure

            Args:
                tool (IESTool): The IES Tool which holds the data you're working with
                uri (str): the URI of the IES UnitOfMeasure
                classes (list): the IES types to instantiate

            Returns:
                UnitOfMeasure:
        """

        self._default_class(classes,UNIT_OF_MEASURE)
        super().__init__(tool=tool, classes=classes, uri=uri)


class Representation(ClassOfElement):
    """
    Python wrapper class for IES Representation
    """

    def __init__(self, tool: IESTool = IES_TOOL, representation_text: str | None = None, uri: str | None = None,
                 classes: list[str] | None = None, naming_scheme: NamingScheme | None = None,
                 literal_type: str = "string"):
        """
            Instantiate the IES Representation

            Args:
                tool (IESTool): The IES Tool which holds the data you're working with
                representation_text (str): The exemplar text of the Representation
                uri (str): the URI of the IES Representation
                classes (list): the IES types to instantiate
                naming_scheme (NamingScheme): the IES NamingScheme the representation belongs to
                literal_type (str): The XSD datatype for the representation value. Defaults to "string".
            Returns:
                Representation:
        """

        self._default_class(classes,REPRESENTATION)

        super().__init__(tool=tool, uri=uri, classes=classes)

        if representation_text:
            self.tool.add_triple(subject=self._uri, predicate=f"{IES_BASE}representationValue",
                                 obj=representation_text, is_literal=True, literal_type=literal_type)
        if naming_scheme:
            self.tool.add_triple(subject=self._uri, predicate=f"{IES_BASE}inScheme",
                                 obj=naming_scheme.uri)


class WorkOfDocumentation(Representation):
    """
    Python wrapper class for IES WorkOfDocumentation
    """

    def __init__(self, tool: IESTool = IES_TOOL, uri: str | None = None,
                 classes: list[str] | None = None):
        """
            Instantiate the IES WorkOfDocumentation

            Args:
                tool (IESTool): The IES Tool which holds the data you're working with
                uri (str): the URI of the IES Representation
                classes (list): the IES types to instantiate

            Returns:
                WorkOfDocumentation:
        """

        self._default_class(classes,WORK_OF_DOCUMENTATION)

        super().__init__(tool=tool, uri=uri, classes=classes)


class MeasureValue(Representation):
    """
    Python wrapper class for IES MeasureValue
    """

    def __init__(self, tool: IESTool = IES_TOOL, uri: str | None = None, classes: list[str] | None = None,
                 value: str | None = None, uom: UnitOfMeasure | None = None, measure: Measure | None = None,
                 literal_type: str = "string"):
        """
            Instantiate the IES MeasureValue

            Args:
                tool (IESTool): The IES Tool which holds the data you're working with
                uri (str): the URI of the IES MeasureValue
                classes (list): the IES types to instantiate
                value (str): the value of the measure as a literal
                uom (UnitOfMeasure): the unit of measure of this value
                measure (Measure): the IES measure this is a value for
                literal_type (str): The XSD datatype for the measure value. Defaults to "string".
            Returns:
                MeasureValue:
        """

        self._default_class(classes,MEASURE_VALUE)
        if not value:
            raise Exception("MeasureValue must have a valid value")
        super().__init__(tool=tool, representation_text=value, uri=uri, classes=classes,
                        naming_scheme=None, literal_type=literal_type)
        if uom is not None:
            self.tool.add_triple(self._uri, f"{IES_BASE}measureUnit", obj=uom._uri)
        if measure is None:
            logger.warning("MeasureValue created without a corresponding measure")
        else:
            self.tool.add_triple(subject=measure._uri, predicate=f"{IES_BASE}hasValue",
                                 obj=self._uri)


class Measure(ClassOfElement):
    """
    Python wrapper class for IES Measure
    """

    def __init__(
            self, tool: IESTool = IES_TOOL, uri: str | None = None, classes: list[str] | None = None,
            value: str = None, uom: UnitOfMeasure | None = None, literal_type: str = "string"):
        """
            Instantiate the IES Measure

            Args:
                tool (IESTool): The IES Tool which holds the data you're working with
                uri (str): the URI of the IES Measure
                classes (list): the IES types to instantiate
                value (str): the value of the measure as a literal
                uom (UnitOfMeasure): the unit of measure of the value applied to this measure
                literal_type (str): The XSD datatype for the measure value. Defaults to "string".
        """
        self.measurements_map = {
            "Length": "ValueInMetres",
            "Mass": "ValueInKilograms",
            "Duration": "ValueInSeconds",
            "ElectricCurrent": "ValueInAmperes",
            "Temperature": "ValueInKelvin",
            "AmountOfSubstance": "ValueInMoles",
            "LuminousIntensity": "ValueInCandela"
        }

        self._default_class(classes,MEASURE)
        if len(classes) != 1:
            logger.warning("Measure must be just one class, using the first one")
        _class = classes[0]

        super().__init__(tool=tool, uri=uri, classes=classes)
        value = str(value)
        value_class = (f"{IES_BASE}"
                       f"{self.measurements_map.get(_class.replace(IES_BASE, ''), MEASURE_VALUE[len(IES_BASE):])}"
                       )
        if value_class != MEASURE_VALUE and uom is not None:
            logger.warning("Standard measure: " + value_class + " do not require a unit of measure")

        MeasureValue(tool=self.tool, value=value, uom=uom, measure=self,
                     classes=[value_class], literal_type=literal_type)


class Identifier(Representation):
    """
    Python wrapper class for IES Identifier
    """

    def __init__(
            self, tool: IESTool = IES_TOOL, id_text="", uri: str | None = None, classes: list[str] | None = None,
            naming_scheme: NamingScheme = None, literal_type: str = "string"
    ):
        """
            Instantiate the IES Identifier

            Args:
                tool (IESTool): The IES Tool which holds the data you're working with
                uri (str): the URI of the IES Identifier
                classes (list): the IES types to instantiate
                naming_scheme (NamingScheme): the IES NamingScheme the Identifier belongs to
                literal_type (str): The XSD datatype for the identifier value. Defaults to "string".
            Returns:
                Identifier:
        """

        self._default_class(classes,IDENTIFIER)
        super().__init__(tool=tool, uri=uri, classes=classes, representation_text=id_text,
                        naming_scheme=naming_scheme, literal_type=literal_type)


class Name(Representation):
    """
    Python wrapper class for IES Name
    """

    def __init__(self, tool: IESTool = IES_TOOL, name_text="", uri: str | None = None,
                 classes: list[str] | None = None, naming_scheme: NamingScheme = None,
                 literal_type: str = "string"):
        """
            Instantiate the IES Name

            Args:
                tool (IESTool): The IES Tool which holds the data you're working with
                uri (str): the URI of the IES Name
                classes (list): the IES types to instantiate
                naming_scheme (NamingScheme): the IES NamingScheme the Name belongs to
                literal_type (str): The XSD datatype for the name value. Defaults to "string".
            Returns:
                Name:
        """

        self._default_class(classes,NAME)

        super().__init__(
            tool=tool, uri=uri, classes=classes, representation_text=name_text,
            naming_scheme=naming_scheme, literal_type=literal_type
        )


class NamingScheme(ClassOfClassOfElement):
    """
    Python wrapper class for IES NamingScheme
    """

    def __init__(self, tool: IESTool = IES_TOOL, owner: ResponsibleActor | None = None, uri: str | None = None,
                 classes: list[str] | None = None):
        """
            Instantiate the IES NamingScheme

            Args:
                tool (IESTool): The IES Tool which holds the data you're working with
                owner (ResponsibleActor): The actor responsible for this naming scheme
                uri (str): the URI of the IES NamingScheme
                classes (list): the IES types to instantiate
            Returns:
                NamingScheme:
        """
        self._default_class(classes,NAMING_SCHEME)
        super().__init__(tool=tool, uri=uri, classes=classes)
        if owner is not None:
            self.tool.add_triple(
                subject=self._uri, predicate=f"{IES_BASE}schemeOwner", obj=owner._uri
            )

    def add_mastering_system(self, system: Entity):
        if system is not None:
            self.tool.add_triple(
                subject=self._uri, predicate=f"{IES_BASE}schemeMasteredIn", obj=system._uri
            )


class Event(Element):
    """
    Python wrapper class for IES class Event
    """

    def __init__(self, tool: IESTool = IES_TOOL, uri: str | None = None, classes: list[str] | None = None,
                 start: str | None = None, end: str | None = None):
        """
            Instantiate the IES Event

            Args:
                tool (IESTool): The IES Tool which holds the data you're working with
                uri (str): the URI of the IES Event
                classes (list): the IES types to instantiate
                start (str): an ISO8601 datetime string that marks the start of the Event
                end (str): an ISO8601 datetime string that marks the end of the Event

            Returns:
                Event:
        """

        self._default_class(classes,EVENT)
        super().__init__(tool=tool, uri=uri, classes=classes, start=start, end=end)

    def add_participant(self,
                        participating_entity: Entity | str,
                        uri: str | None = None,
                        participation_type: str | None = None,
                        start: str | None = None,
                        end: str | None = None
                        ) -> EventParticipant:
        """
        Adds a participant to the Event

        Args:
            participating_entity (Entity | str): The Entity (or uri ref to it) that is participating
            uri (str | None, optional): use to override participant uri. Defaults to None.
            participation_type (str | None, optional): use to override participation type.
            Defaults to ies:EventParticipant.
            start (str | None, optional): an ISO8601 datetime string that marks the start of the participation.
            Defaults to None.
            end (str | None, optional): an ISO8601 datetime string that marks the end of the participation.
            Defaults to None.

        Returns:
            EventParticipant:
        """

        pe_object = self._validate_referenced_object(participating_entity, Entity, "add_participant")

        if uri is None:
            uri = self.tool.generate_data_uri()

        if participation_type is None:
            participation_type = f"{IES_BASE}EventParticipant"

        participant = EventParticipant(tool=self.tool, uri=uri, start=start, end=end, classes=[participation_type])

        self.tool.add_triple(participant._uri, f"{IES_BASE}isParticipantIn", self._uri)
        self.tool.add_triple(participant._uri, f"{IES_BASE}isParticipationOf", pe_object._uri)
        return participant


class EventParticipant(State):
    """
    Python wrapper class for IES EventParticipant
    """

    def __init__(self, tool: IESTool = IES_TOOL, uri: str | None = None, classes: list[str] | None = None,
                 start: str | None = None, end: str | None = None):
        """
            Instantiate the IES EventParticipant

            Args:
                tool (IESTool): The IES Tool which holds the data you're working with
                uri (str): the URI of the IES EventParticipant
                classes (list): the IES types to instantiate (default is ies:EventParticipant)
                start (str): an ISO8601 datetime string that marks the start of the EventParticipant
                end (str): an ISO8601 datetime string that marks the end of the EventParticipant

            Returns:
                EventParticipant:
        """

        self._default_class(classes,EVENT_PARTICIPANT)
        super().__init__(tool=tool, start=start, end=end, uri=uri, classes=classes)


class Communication(Event):
    """
    Python wrapper class for IES Communication
    """

    def __init__(self, tool: IESTool = IES_TOOL, uri: str | None = None, classes: list[str] | None = None,
                 start: str | None = None, end: str | None = None,
                 message_content: str | None = None):
        """
            Instantiate the IES Communication

            Args:
                tool (IESTool): The IES Tool which holds the data you're working with
                uri (str): the URI of the IES Communication
                classes (list): the IES types to instantiate
                start (str): an ISO8601 datetime string that marks the start of the Communication
                end (str): an ISO8601 datetime string that marks the end of the Communication
                message_content (str): the content of the communication as text
            Returns:
                Communication:
        """

        self._default_class(classes,COMMUNICATION)
        super().__init__(tool=tool, uri=uri, classes=classes, start=start, end=end)

        if message_content:
            self.add_literal(f"{IES_BASE}messageContent", message_content)

    def create_party(self, uri: str | None = None, party_role: str | None = None, start: str | None = None,
                     end: str | None = None) -> PartyInCommunication:
        """Creates a PartyInCommunication instance and relates it to the Communication instance

        Args:
            uri (str | None, optional): Set this to use a specific URI for the PartyInCommunication. Defaults to None.
            party_role (str | None, optional): Use this to select a subclass of PartyInCommunication. Defaults to None.
            start (str | None, optional): ISO8601 string - the start of the party's involvement. Defaults to None.
            end (str | None, optional): ISO8601 string - the end of the party's involvement. Defaults to None.

        Returns:
            PartyInCommunication: the PartyInCommunication instance
        """
        party_role = party_role or f"{IES_BASE}PartyInCommunication"

        if party_role not in self.tool.ontology.pic_subtypes:
            logger.warning(f"{party_role} is not a subtype of ies:PartyInCommunication")

        party = PartyInCommunication(tool=self.tool, uri=uri, communication=self,
                                     start=start, end=end, classes=[party_role])

        return party

    def add_party(self, uri: str | None = None, party_role: str | None = None, starts_in: str | None = None,
                  ends_in: str | None = None) -> PartyInCommunication:
        """DEPRECATED - USE create_party().

        Args:
            uri (str | None, optional): Set this  to use a specific URI for the PartyInCommunication. Defaults to None.
            party_role (str | None, optional): Use this to select a subclass of PartyInCommunication. Defaults to None.
            starts_in (str | None, optional): ISO8601 string - the start of the party's involvement. Defaults to None.
            ends_in (str | None, optional): ISO8601 string - the end of the party's involvement. Defaults to None.

        Returns:
            PartyInCommunication: the PartyInCommunication instance
        """
        logger.warning("add_party() is deprecated - please use create_party()")
        return self.add_party(uri=uri, party_role=party_role, starts_in=starts_in, ends_in=ends_in)


class PartyInCommunication(Event):
    """
    Python wrapper class for IES PartyInCommunication
    """

    def __init__(self, tool: IESTool | None = IES_TOOL, uri: str | None = None, classes: list[str] | None = None,
                 communication: Event | None = None, start: str | None = None,
                 end: str | None = None):
        """
            Instantiate the IES PartyInCommunication

            Args:
                tool (IESTool): The IES Tool which holds the data you're working with
                uri (str): the URI of the IES PartyInCommunication
                classes (list): the IES types to instantiate (default is ies:PartyInCommunication)
                communication (Communication): the IES Communication the party is in
                start (str): an ISO8601 datetime string that marks the start of the PartyInCommunication
                end (str): an ISO8601 datetime string that marks the end of the PartyInCommunication
            Returns:
                PartyInCommunication:
        """

        self._default_class(classes,PARTY_IN_COMMUNICATION)

        super().__init__(tool=tool, uri=uri, classes=classes, start=start, end=end)
        if communication is not None:
            communication.add_part(self)

    def add_account(self, account: Account | str, uri: str | None = None) -> EventParticipant:
        """
        Adds an Account to the PartyInCommunication

        Args:
            account (Account|str): the account (or referred URI) to add
            uri (str | None, optional): Use to override the uri of the created EventParticipant. Defaults to None.

        Returns:
            EventParticipant:
        """
        if uri is None:
            uri = self.tool._mint_dependent_uri(self.uri, "ACCOUNT")

        account_object = self._validate_referenced_object(account, Event, "add_account")

        try:

            aic = EventParticipant(
                tool=self.tool, uri=uri,
                classes=[f"{IES_BASE}AccountInCommunication"]
            )

            self.tool.add_triple(
                aic._uri,
                f"{IES_BASE}isParticipantIn",
                self._uri
            )

            self.tool.add_triple(
                aic._uri,
                f"{IES_BASE}isParticipationOf",
                account_object._uri
            )

            return aic

        except AttributeError as e:
            logger.warning(
                f"Exception occurred while trying to add account, no account will be added."
                f" {repr(e)}")

    def add_device(self, device: Device | str, uri: str | None = None) -> EventParticipant:
        """
        Adds a Device to the PartyInCommunication

        Args:
            device (Device | str): the Device (or referred URI) to add
            uri (str | None, optional): Use to override the uri of the created EventParticipant. Defaults to None.

        Returns:
            EventParticipant:
        """
        device_object = self._validate_referenced_object(device, Device, "add_device")
        if uri is None:
            uri = self.tool._mint_dependent_uri(self.uri, "DEVICE")
        try:
            dic = EventParticipant(
                tool=self.tool, uri=uri,
                classes=[f"{IES_BASE}DeviceInCommunication"]
            )
            self.tool.add_triple(
                dic._uri,
                f"{IES_BASE}isParticipantIn",
                self._uri)
            self.tool.add_triple(
                dic._uri,
                f"{IES_BASE}isParticipationOf",
                device_object._uri)


        except AttributeError as e:
            logger.warning(
                f"Exception occurred while trying to add device, no device will be added."
                f" {repr(e)}"
            )

        return dic

    def add_person(self, person: Person | str, uri: str | None = None) -> EventParticipant:
        """
        Adds a Person to the PartyInCommunication

        Args:
            person (Person | str): the Person (or referred URI) to add
            uri (str | None, optional): Use to override the uri of the created EventParticipant. Defaults to None.

        Returns:
            EventParticipant:
        """
        person_object = self._validate_referenced_object(person, Person, "add_person")
        if uri is None:
            uri = self.tool._mint_dependent_uri(self.uri, "PERSON")
        try:
            pic = EventParticipant(
                tool=self.tool, uri=uri,
                classes=[f"{IES_BASE}PersonInCommunication"]
            )
            self.tool.add_triple(
                pic._uri,
                f"{IES_BASE}isParticipantIn",
                self._uri)
            self.tool.add_triple(
                pic._uri,
                f"{IES_BASE}isParticipationOf",
                person_object._uri)
            return pic
        except AttributeError as e:
            logger.warning(
                f"Exception occurred while trying to add person, no person will be added."
                f" {repr(e)}"
            )


IES_TOOL = IESTool()<|MERGE_RESOLUTION|>--- conflicted
+++ resolved
@@ -221,13 +221,9 @@
         self.current_dir = pathlib.Path(__file__).parent.resolve()
 
         local_folder = os.path.dirname(os.path.realpath(__file__))
-<<<<<<< HEAD
+
         ont_file = os.path.join(local_folder, "ies4.ttl")
         self.ontology = Ontology(ont_file,additional_classes=additional_classes)
-=======
-        ont_file = os.path.join(local_folder, "ies4-3.ttl")
-        self.ontology = Ontology(ont_file)
->>>>>>> 9286334d
 
         self.__mode = mode
         if mode not in ["rdflib", "sparql_server"]:
@@ -1296,12 +1292,9 @@
             Returns:
                 Thing:
         """
-<<<<<<< HEAD
-        self._default_class(classes,EXCHANGED_ITEM)
-=======
-        if classes is None:
-            classes = [THING]
->>>>>>> 9286334d
+
+        self._default_class(classes,THING)
+
         super().__init__(tool=tool, uri=uri, classes=classes)
 
     def add_representation(

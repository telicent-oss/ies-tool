--- conflicted
+++ resolved
@@ -221,12 +221,9 @@
         self.current_dir = pathlib.Path(__file__).parent.resolve()
 
         local_folder = os.path.dirname(os.path.realpath(__file__))
-<<<<<<< HEAD
+
         ont_file = os.path.join(local_folder, "ies4-3.ttl")
-=======
-
-        ont_file = os.path.join(local_folder, "ies4.ttl")
->>>>>>> 75499d92
+
         self.ontology = Ontology(ont_file,additional_classes=additional_classes)
 
         self.__mode = mode
@@ -242,11 +239,7 @@
             if not validate:
                 logger.warning('Enabling validation for rdflib mode')
             self.__validate = True
-<<<<<<< HEAD
             self._init_shacl(os.path.join(self.current_dir, "ies_r4_3_0.shacl"))
-=======
-            self._init_shacl(os.path.join(self.current_dir, "ies4_r4_3_0.shacl"))
->>>>>>> 75499d92
             logger.info("IES Tool set to validate all messages. This might get a bit slow")
         elif mode == "sparql_server":
             self.server_host = server_host
